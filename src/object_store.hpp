--- conflicted
+++ resolved
@@ -28,297 +28,6 @@
 #include <vector>
 
 namespace realm {
-<<<<<<< HEAD
-    class Group;
-    class ObjectSchema;
-    class ObjectSchemaValidationException;
-    class Schema;
-    class StringData;
-
-    class ObjectStore {
-      public:
-        // Schema version used for uninitialized Realms
-        static const uint64_t NotVersioned;
-
-        // get the last set schema version
-        static uint64_t get_schema_version(const Group *group);
-
-        // checks if the schema in the group is at the given version
-        static bool is_schema_at_version(const Group *group, uint64_t version);
-
-        // verify that schema from a group and a target schema are compatible
-        // updates the column mapping on all ObjectSchema properties of the target schema
-        // throws if the schema is invalid or does not match
-        static void verify_schema(Schema const& actual_schema, Schema& target_schema, bool allow_missing_tables = false);
-
-        // determines if a realm with the given old schema needs non-migration
-        // changes to make it compatible with the given target schema
-        static bool needs_update(Schema const& old_schema, Schema const& schema);
-
-        // updates a Realm from old_schema to the given target schema, creating and updating tables as needed
-        // passed in target schema is updated with the correct column mapping
-        // optionally runs migration function if schema is out of date
-        // NOTE: must be performed within a write transaction
-        typedef std::function<void(Group *, Schema &)> MigrationFunction;
-        static void update_realm_with_schema(Group *group, Schema const& old_schema, uint64_t version,
-                                             Schema &schema, MigrationFunction migration);
-
-        // get a table for an object type
-        static realm::TableRef table_for_object_type(Group *group, StringData object_type);
-        static realm::ConstTableRef table_for_object_type(const Group *group, StringData object_type);
-
-        // get existing Schema from a group
-        static Schema schema_from_group(const Group *group);
-
-        // deletes the table for the given type
-        static void delete_data_for_object(Group *group, StringData object_type);
-
-        // renames the object_type's column of the old_name to the new name
-        static void rename_property(Group *group, Schema& passed_schema, StringData object_type, StringData old_name, StringData new_name);
-
-        // indicates if this group contains any objects
-        static bool is_empty(const Group *group);
-
-        static std::string table_name_for_object_type(StringData class_name);
-        static StringData object_type_for_table_name(StringData table_name);
-
-    private:
-        // set a new schema version
-        static void set_schema_version(Group *group, uint64_t version);
-
-        // check if the realm already has all metadata tables
-        static bool has_metadata_tables(const Group *group);
-
-        // create any metadata tables that don't already exist
-        // must be in write transaction to set
-        // returns true if it actually did anything
-        static void create_metadata_tables(Group *group);
-
-        // set references to tables on targetSchema and create/update any missing or out-of-date tables
-        // if update existing is true, updates existing tables, otherwise only adds and initializes new tables
-        // returns pairs of object names & properties that should be deleted after the migration process
-        static std::vector<std::pair<std::string, Property>> create_tables(realm::Group *group, Schema &target_schema, bool update_existing);
-
-        // verify to see if there are any renamed properties that don't align with the target schema 
-        static void verify_missing_renamed_properties(Schema const& actual_schema, Schema& target_schema);
-
-        // remove properties marked for deletion by create_tables
-        static void remove_properties(Group *group, Schema &target_schema, std::vector<std::pair<std::string, Property>> to_delete);
-
-        // verify a target schema against an expected schema, setting the table_column property on each schema object
-        // updates the column mapping on the target_schema
-        // returns array of validation errors
-        static std::vector<ObjectSchemaValidationException> verify_object_schema(ObjectSchema const& expected,
-                                                                                 ObjectSchema &target_schema);
-
-        // get primary key property name for object type
-        static StringData get_primary_key_for_object(const Group *group, StringData object_type);
-
-        // sets primary key property for object type
-        // must be in write transaction to set
-        static void set_primary_key_for_object(Group *group, StringData object_type, StringData primary_key);
-
-        static TableRef table_for_object_type_create_if_needed(Group *group, StringData object_type, bool &created);
-
-        // returns if any indexes were changed
-        static bool update_indexes(Group *group, Schema &schema);
-
-        // validates that all primary key properties have unique values
-        static void validate_primary_column_uniqueness(const Group *group, Schema const& schema);
-
-        friend ObjectSchema;
-    };
-
-    // Base exception
-    class ObjectStoreException : public std::exception {
-      public:
-        ObjectStoreException() = default;
-        ObjectStoreException(const std::string &what) : m_what(what) {}
-        const char* what() const noexcept override { return m_what.c_str(); }
-      protected:
-        std::string m_what;
-    };
-
-    // Migration exceptions
-    class MigrationException : public ObjectStoreException {};
-
-    class PropertyRenameMissingObjectTypeException : public MigrationException {
-      public:
-        PropertyRenameMissingObjectTypeException(std::string object_type);
-        std::string object_type() const { return m_object_type; }
-      private:
-        std::string m_object_type;
-    };
-
-    class PropertyRenameMissingOldObjectTypeException : public PropertyRenameMissingObjectTypeException {
-      public:
-        PropertyRenameMissingOldObjectTypeException(std::string object_type);
-    };
-
-    class PropertyRenameMissingNewObjectTypeException : public PropertyRenameMissingObjectTypeException {
-      public:
-        PropertyRenameMissingNewObjectTypeException(std::string object_type);
-    };
-
-    class PropertyRenameException : public MigrationException {
-      public:
-        PropertyRenameException(std::string old_property_name, std::string new_property_name);
-        std::string old_property_name() const { return m_old_property_name; }
-        std::string new_property_name() const { return m_new_property_name; }
-      private:
-        std::string m_old_property_name, m_new_property_name;
-    };
-
-    class PropertyRenameMissingOldPropertyException : public PropertyRenameException {
-      public:
-        PropertyRenameMissingOldPropertyException(std::string old_property_name, std::string new_property_name);
-    };
-
-    class PropertyRenameMissingNewPropertyException : public MigrationException {
-    public:
-        std::string new_property_name() const { return m_new_property_name; }
-        PropertyRenameMissingNewPropertyException(std::string new_property_name);
-    private:
-        std::string m_new_property_name;
-    };
-
-    class PropertyRenameOldStillExistsException : public PropertyRenameException {
-      public:
-        PropertyRenameOldStillExistsException(std::string old_property_name, std::string new_property_name);
-    };
-
-    class PropertyRenameTypeMismatchException : public MigrationException {
-      public:
-        PropertyRenameTypeMismatchException(Property const& old_property, Property const& new_property);
-        Property const& old_property() const { return m_old_property; }
-        Property const& new_property() const { return m_new_property; }
-      private:
-        Property m_old_property, m_new_property;
-    };
-
-    class InvalidSchemaVersionException : public MigrationException {
-      public:
-        InvalidSchemaVersionException(uint64_t old_version, uint64_t new_version);
-        uint64_t old_version() const { return m_old_version; }
-        uint64_t new_version() const { return m_new_version; }
-      private:
-        uint64_t m_old_version, m_new_version;
-    };
-
-    class DuplicatePrimaryKeyValueException : public MigrationException {
-      public:
-        DuplicatePrimaryKeyValueException(std::string const& object_type, Property const& property);
-        DuplicatePrimaryKeyValueException(std::string const& object_type, Property const& property, const std::string message);
-
-        std::string object_type() const { return m_object_type; }
-        Property const& property() const { return m_property; }
-      private:
-        std::string m_object_type;
-        Property m_property;
-    };
-
-    // Schema validation exceptions
-    class SchemaValidationException : public ObjectStoreException {
-      public:
-        SchemaValidationException(std::vector<ObjectSchemaValidationException> const& errors);
-        std::vector<ObjectSchemaValidationException> const& validation_errors() const { return m_validation_errors; }
-      private:
-        std::vector<ObjectSchemaValidationException> m_validation_errors;
-    };
-
-    class SchemaMismatchException : public ObjectStoreException {
-    public:
-        SchemaMismatchException(std::vector<ObjectSchemaValidationException> const& errors);
-        std::vector<ObjectSchemaValidationException> const& validation_errors() const { return m_validation_errors; }
-    private:
-        std::vector<ObjectSchemaValidationException> m_validation_errors;
-    };
-
-    class ObjectSchemaValidationException : public ObjectStoreException {
-      public:
-        ObjectSchemaValidationException(std::string const& object_type) : m_object_type(object_type) {}
-        ObjectSchemaValidationException(std::string const& object_type, std::string const& message) :
-            m_object_type(object_type) { m_what = message; }
-        std::string object_type() const { return m_object_type; }
-      protected:
-        std::string m_object_type;
-    };
-
-    class ObjectSchemaPropertyException : public ObjectSchemaValidationException {
-      public:
-        ObjectSchemaPropertyException(std::string const& object_type, Property const& property) :
-            ObjectSchemaValidationException(object_type), m_property(property) {}
-        Property const& property() const { return m_property; }
-      private:
-        Property m_property;
-    };
-
-    class PropertyTypeNotIndexableException : public ObjectSchemaPropertyException {
-      public:
-        PropertyTypeNotIndexableException(std::string const& object_type, Property const& property);
-    };
-
-    class ExtraPropertyException : public ObjectSchemaPropertyException {
-      public:
-        ExtraPropertyException(std::string const& object_type, Property const& property);
-    };
-
-    class MissingPropertyException : public ObjectSchemaPropertyException {
-      public:
-        MissingPropertyException(std::string const& object_type, Property const& property);
-    };
-
-    class InvalidNullabilityException : public ObjectSchemaPropertyException {
-      public:
-        InvalidNullabilityException(std::string const& object_type, Property const& property);
-    };
-
-    class MissingObjectTypeException : public ObjectSchemaPropertyException {
-    public:
-        MissingObjectTypeException(std::string const& object_type, Property const& property);
-    };
-
-    class DuplicatePrimaryKeysException : public ObjectSchemaValidationException {
-    public:
-        DuplicatePrimaryKeysException(std::string const& object_type);
-    };
-
-    class MismatchedPropertiesException : public ObjectSchemaValidationException {
-      public:
-        MismatchedPropertiesException(std::string const& object_type, Property const& old_property, Property const& new_property);
-        Property const& old_property() const { return m_old_property; }
-        Property const& new_property() const { return m_new_property; }
-      private:
-        Property m_old_property, m_new_property;
-    };
-
-    class ChangedPrimaryKeyException : public ObjectSchemaValidationException {
-      public:
-        ChangedPrimaryKeyException(std::string const& object_type, std::string const& old_primary, std::string const& new_primary);
-        std::string old_primary() const { return m_old_primary; }
-        std::string new_primary() const { return m_new_primary; }
-      private:
-        std::string m_old_primary, m_new_primary;
-    };
-
-    class InvalidPrimaryKeyException : public ObjectSchemaValidationException {
-      public:
-        InvalidPrimaryKeyException(std::string const& object_type, std::string const& primary_key);
-        std::string primary_key() const { return m_primary_key; }
-      private:
-        std::string m_primary_key;
-    };
-
-    class InvalidLinkingObjectsPropertyException : public ObjectSchemaPropertyException {
-    public:
-        enum class Type {
-            OriginPropertyDoesNotExist,
-            OriginPropertyIsNotALink,
-            OriginPropertyInvalidLinkTarget,
-        };
-        InvalidLinkingObjectsPropertyException(Type error_type, std::string const& object_type, Property const& property);
-    };
-=======
 class Group;
 class Schema;
 class SchemaChange;
@@ -328,7 +37,6 @@
 namespace util {
 template<typename... Args>
 std::string format(const char* fmt, Args&&... args);
->>>>>>> 39248e24
 }
 
 class ObjectStore {
