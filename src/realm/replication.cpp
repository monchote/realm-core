/*************************************************************************
 *
 * Copyright 2016 Realm Inc.
 *
 * Licensed under the Apache License, Version 2.0 (the "License");
 * you may not use this file except in compliance with the License.
 * You may obtain a copy of the License at
 *
 * http://www.apache.org/licenses/LICENSE-2.0
 *
 * Unless required by applicable law or agreed to in writing, software
 * distributed under the License is distributed on an "AS IS" BASIS,
 * WITHOUT WARRANTIES OR CONDITIONS OF ANY KIND, either express or implied.
 * See the License for the specific language governing permissions and
 * limitations under the License.
 *
 **************************************************************************/

#include <stdexcept>
#include <utility>
#include <iomanip>

#include <realm/group.hpp>
#include <realm/table.hpp>
#include <realm/db.hpp>
#include <realm/replication.hpp>
#include <realm/util/logger.hpp>
#include <realm/array_bool.hpp>
#include <realm/array_string.hpp>
#include <realm/array_binary.hpp>
#include <realm/array_timestamp.hpp>

using namespace realm;
using namespace realm::util;


namespace {

class InputStreamImpl : public _impl::NoCopyInputStream {
public:
    InputStreamImpl(const char* data, size_t size) noexcept
        : m_begin(data)
        , m_end(data + size)
    {
    }

    ~InputStreamImpl() noexcept
    {
    }

    bool next_block(const char*& begin, const char*& end) override
    {
        if (m_begin != 0) {
            begin = m_begin;
            end = m_end;
            m_begin = nullptr;
            return (end > begin);
        }
        return false;
    }
    const char* m_begin;
    const char* const m_end;
};

} // anonymous namespace

template <>
void Replication::set(const Table* table, ColKey col_key, ObjKey key, Mixed value, _impl::Instruction variant)
{
    switch (value.get_type()) {
        case type_Int:
            set_int(table, col_key, key, value.get<Int>(), variant);
            break;
        case type_Bool:
            set_bool(table, col_key, key, value.get<Bool>(), variant);
            break;
        case type_Float:
            set_float(table, col_key, key, value.get<Float>(), variant);
            break;
        case type_Double:
            set_double(table, col_key, key, value.get<Double>(), variant);
            break;
        case type_String:
            set_string(table, col_key, key, value.get<String>(), variant);
            break;
        case type_Binary:
            set_binary(table, col_key, key, value.get<Binary>(), variant);
            break;
        case type_Timestamp:
            set_timestamp(table, col_key, key, value.get<Timestamp>(), variant);
            break;
<<<<<<< HEAD
        case type_Decimal:
=======
        case type_ObjectId:
>>>>>>> 51aad380
            // FIXME: Implement
            break;
        case type_Link:
            set_link(table, col_key, key, value.get<ObjKey>(), variant);
            break;
        default:
            break;
    }
}

std::string TrivialReplication::get_database_path() const
{
    return m_database_file;
}

void TrivialReplication::initialize(DB&)
{
    // Nothing needs to be done here
}

void TrivialReplication::do_initiate_transact(Group&, version_type, bool)
{
    char* data = m_stream.get_data();
    size_t size = m_stream.get_size();
    set_buffer(data, data + size);
}

Replication::version_type TrivialReplication::do_prepare_commit(version_type orig_version)
{
    char* data = m_stream.get_data();
    size_t size = write_position() - data;
    version_type new_version = prepare_changeset(data, size, orig_version); // Throws
    return new_version;
}

void TrivialReplication::do_finalize_commit() noexcept
{
    finalize_changeset();
}

void TrivialReplication::do_abort_transact() noexcept
{
}

void TrivialReplication::do_interrupt() noexcept
{
}

void TrivialReplication::do_clear_interrupt() noexcept
{
}
<|MERGE_RESOLUTION|>--- conflicted
+++ resolved
@@ -89,11 +89,10 @@
         case type_Timestamp:
             set_timestamp(table, col_key, key, value.get<Timestamp>(), variant);
             break;
-<<<<<<< HEAD
         case type_Decimal:
-=======
+            // FIXME: Implement
+            break;
         case type_ObjectId:
->>>>>>> 51aad380
             // FIXME: Implement
             break;
         case type_Link:
