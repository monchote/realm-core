--- conflicted
+++ resolved
@@ -69,17 +69,6 @@
     size_t m_max_num_transactions;
 };
 
-<<<<<<< HEAD
-
-#else
-
-class Metrics {
-};
-
-#endif // REALM_METRICS
-
-=======
->>>>>>> fdf3d3bb
 } // namespace metrics
 } // namespace realm
 
