/*************************************************************************
 *
 * Copyright 2016 Realm Inc.
 *
 * Licensed under the Apache License, Version 2.0 (the "License");
 * you may not use this file except in compliance with the License.
 * You may obtain a copy of the License at
 *
 * http://www.apache.org/licenses/LICENSE-2.0
 *
 * Unless required by applicable law or agreed to in writing, software
 * distributed under the License is distributed on an "AS IS" BASIS,
 * WITHOUT WARRANTIES OR CONDITIONS OF ANY KIND, either express or implied.
 * See the License for the specific language governing permissions and
 * limitations under the License.
 *
 **************************************************************************/

#ifndef REALM_LIST_HPP
#define REALM_LIST_HPP

#include <realm/collection.hpp>

#include <realm/obj.hpp>
#include <realm/bplustree.hpp>
#include <realm/obj_list.hpp>
#include <realm/array_basic.hpp>
#include <realm/array_integer.hpp>
#include <realm/array_key.hpp>
#include <realm/array_bool.hpp>
#include <realm/array_string.hpp>
#include <realm/array_binary.hpp>
#include <realm/array_timestamp.hpp>
#include <realm/array_ref.hpp>
#include <realm/array_object_id.hpp>
#include <realm/array_decimal128.hpp>
#include <realm/array_mixed.hpp>
#include <realm/array_typed_link.hpp>
#include <realm/replication.hpp>

#ifdef _MSC_VER
#pragma warning(disable : 4250) // Suppress 'inherits ... via dominance' on MSVC
#endif

namespace realm {

class TableView;
class SortDescriptor;
class Group;
class LstBase;

<<<<<<< HEAD
template <class T>
using LstIterator = typename Collection<T, LstBase>::iterator;

/*
 * This class defines a virtual interface to a writable list
 */
class LstBase : public CollectionBase {
public:
    using CollectionBase::CollectionBase;

    virtual ~LstBase() {}
    LstBasePtr clone() const
    {
        return m_obj.get_listbase_ptr(m_col_key);
    }
    virtual void set_null(size_t ndx) = 0;
    virtual void insert_null(size_t ndx) = 0;
    virtual void insert_any(size_t ndx, Mixed val) = 0;
    virtual void resize(size_t new_size) = 0;
    virtual void remove(size_t from, size_t to) = 0;
    virtual void move(size_t from, size_t to) = 0;
    virtual void swap(size_t ndx1, size_t ndx2) = 0;
    virtual void clear() = 0;

protected:
    void swap_repl(Replication* repl, size_t ndx1, size_t ndx2) const;
};

template <class T>
class Lst : public Collection<T, LstBase> {
public:
    using Collection<T, LstBase>::m_tree;
    using Collection<T, LstBase>::get;
    using Collection<T, LstBase>::size;

    Lst() = default;

    Lst(const Obj& owner, ColKey col_key);
    Lst(const Lst& other);

    Lst& operator=(const Lst& other);
    Lst& operator=(const BPlusTree<T>& other);

    void create();

    // Overriding members of CollectionBase:
    Mixed min(size_t* return_ndx = nullptr) const final;
    Mixed max(size_t* return_ndx = nullptr) const final;
    Mixed sum(size_t* return_cnt = nullptr) const final;
    Mixed avg(size_t* return_cnt = nullptr) const final;
    void sort(std::vector<size_t>& indices, bool ascending = true) const final;
    void distinct(std::vector<size_t>& indices, util::Optional<bool> sort_order = util::none) const final;

    // Overriding members of LstBase:
    void set_null(size_t ndx) override;
    void insert_null(size_t ndx) override;
    void insert_any(size_t ndx, Mixed val) override;
    void resize(size_t new_size) override;
    void remove(size_t from, size_t to) override;
    void move(size_t from, size_t to) override;
    void swap(size_t ndx1, size_t ndx2) override;
    void clear() override;

    void add(T value);
    T set(size_t ndx, T value);
    void insert(size_t ndx, T value);
    T remove(const LstIterator<T>& it);
    T remove(size_t ndx);

    using Collection<T, LstBase>::m_col_key;

protected:
    using Collection<T, LstBase>::m_valid;
    using Collection<T, LstBase>::m_nullable;
    using Collection<T, LstBase>::m_obj;
    using Collection<T, LstBase>::init_from_parent;

    bool update_if_needed();
    void ensure_created();
    void do_set(size_t ndx, T value);
    void do_insert(size_t ndx, T value);
    void do_remove(size_t ndx);
};

// Specialization of Lst<ObjKey>:
template <>
void Lst<ObjKey>::clear();
template <>
void Lst<ObjKey>::do_set(size_t, ObjKey);
template <>
void Lst<ObjKey>::do_insert(size_t, ObjKey);
template <>
void Lst<ObjKey>::do_remove(size_t);
extern template class Lst<ObjKey>;

// Specialization of Lst<Mixed>:
template <>
void Lst<Mixed>::do_set(size_t, Mixed);
template <>
void Lst<Mixed>::do_insert(size_t, Mixed);
template <>
void Lst<Mixed>::do_remove(size_t);
extern template class Lst<Mixed>;

// Specialization of Lst<ObjLink>:
template <>
void Lst<ObjLink>::do_set(size_t, ObjLink);
template <>
void Lst<ObjLink>::do_insert(size_t, ObjLink);
template <>
void Lst<ObjLink>::do_remove(size_t);
extern template class Lst<ObjLink>;

class LnkLst : public Lst<ObjKey>, public ObjList {
public:
    LnkLst() = default;

    LnkLst(const Obj& owner, ColKey col_key);
    LnkLst(const LnkLst& other)
        : Lst<ObjKey>(other)
        , m_unresolved(other.m_unresolved)
    {
    }
    LnkLst& operator=(const LnkLst& other)
    {
        Lst<ObjKey>::operator=(other);
        m_unresolved = other.m_unresolved;
        return *this;
    }

    LnkLstPtr clone() const
    {
        if (m_obj.is_valid()) {
            return std::make_unique<LnkLst>(m_obj, m_col_key);
        }
        else {
            return std::make_unique<LnkLst>();
        }
    }
    TableRef get_target_table() const override
    {
        return m_obj.get_target_table(m_col_key);
    }
    bool is_in_sync() const override
=======
template <class T>
using LstIterator = typename Collection<T, LstBase>::iterator;

/*
 * This class defines a virtual interface to a writable list
 */
class LstBase : public CollectionBase {
public:
    using CollectionBase::CollectionBase;

    virtual ~LstBase() {}
    LstBasePtr clone() const
>>>>>>> 3a611575
    {
        return true;
    }
<<<<<<< HEAD
    size_t size() const override
    {
        auto full_sz = Lst<ObjKey>::size();
        return full_sz - m_unresolved.size();
    }

    bool has_unresolved() const noexcept
    {
        return !m_unresolved.empty();
    }

    bool is_obj_valid(size_t) const noexcept override
    {
        // A link list cannot contain null values
        return true;
    }

    Obj get_object(size_t ndx) const override;

    Obj operator[](size_t ndx)
    {
        return get_object(ndx);
    }

    using Lst<ObjKey>::find_first;
    using Lst<ObjKey>::find_all;
    void add(ObjKey value)
    {
        insert(size(), value);
    }
    void set(size_t ndx, ObjKey value);
    void insert(size_t ndx, ObjKey value);
    ObjKey get(size_t ndx) const;
    ObjKey get_key(size_t ndx) const override;
    void remove(size_t ndx);
    void remove(size_t from, size_t to) override;
    void clear() override;
    // Create a new object in insert a link to it
    Obj create_and_insert_linked_object(size_t ndx);
    // Create a new object and link it. If an embedded object
    // is already set, it will be removed. TBD: If a non-embedded
    // object is already set, we throw LogicError (to prevent
    // dangling objects, since they do not delete automatically
    // if they are not embedded...)
    Obj create_and_set_linked_object(size_t ndx);
    // to be implemented:
    Obj clear_linked_object(size_t ndx);

    TableView get_sorted_view(SortDescriptor order) const;
    TableView get_sorted_view(ColKey column_key, bool ascending = true) const;
    void remove_target_row(size_t link_ndx);
    void remove_all_target_rows();

private:
    friend class ConstTableView;
    friend class Query;

    // Sorted set of indices containing unresolved links.
    mutable std::vector<size_t> m_unresolved;

    void get_dependencies(TableVersions&) const override;
    void sync_if_needed() const override;
    bool init_from_parent() const override;
};


// Implementation:

inline void LstBase::swap_repl(Replication* repl, size_t ndx1, size_t ndx2) const
{
    if (ndx2 < ndx1)
        std::swap(ndx1, ndx2);
    repl->list_move(*this, ndx2, ndx1);
    if (ndx1 + 1 != ndx2)
        repl->list_move(*this, ndx1 + 1, ndx2);
}

template <class T>
inline Lst<T>::Lst(const Lst<T>& other)
    : Collection<T, LstBase>(other)
{
}

template <class T>
inline Lst<T>::Lst(const Obj& obj, ColKey col_key)
    : Collection<T, LstBase>(obj, col_key)
{
    if (m_obj) {
        Collection<T, LstBase>::init_from_parent();
    }
}

template <class T>
inline void Lst<T>::create()
{
    m_tree->create();
    m_valid = true;
}

template <class T>
Lst<T>& Lst<T>::operator=(const Lst& other)
{
    Collection<T, LstBase>::operator=(other);
    return *this;
}

template <class T>
Lst<T>& Lst<T>::operator=(const BPlusTree<T>& other)
{
    *m_tree = other;
    return *this;
}

template <class T>
T Lst<T>::set(size_t ndx, T value)
{
    REALM_ASSERT_DEBUG(!update_if_needed());

    if (value_is_null(value) && !m_nullable)
        throw LogicError(LogicError::column_not_nullable);

    // get will check for ndx out of bounds
    T old = get(ndx);
    if (old != value) {
        this->ensure_writeable();
        do_set(ndx, value);
        m_obj.bump_content_version();
    }
    if (Replication* repl = this->m_obj.get_replication()) {
        repl->list_set(*this, ndx, value);
    }
    return old;
}

template <class T>
T Lst<T>::remove(size_t ndx)
{
    REALM_ASSERT_DEBUG(!update_if_needed());
    this->ensure_writeable();
    if (Replication* repl = this->m_obj.get_replication()) {
        repl->list_erase(*this, ndx);
    }
    T old = get(ndx);
    do_remove(ndx);
    CollectionBase::adj_remove(ndx);
    m_obj.bump_content_version();

    return old;
}
=======
    virtual void set_null(size_t ndx) = 0;
    virtual void set_any(size_t ndx, Mixed val) = 0;
    virtual void insert_null(size_t ndx) = 0;
    virtual void insert_any(size_t ndx, Mixed val) = 0;
    virtual void resize(size_t new_size) = 0;
    virtual void remove(size_t from, size_t to) = 0;
    virtual void move(size_t from, size_t to) = 0;
    virtual void swap(size_t ndx1, size_t ndx2) = 0;
    virtual void clear() = 0;

protected:
    void swap_repl(Replication* repl, size_t ndx1, size_t ndx2) const;
};

template <class T>
class Lst : public Collection<T, LstBase> {
public:
    using Collection<T, LstBase>::m_tree;
    using Collection<T, LstBase>::get;
    using Collection<T, LstBase>::size;

    Lst() = default;

    Lst(const Obj& owner, ColKey col_key);
    Lst(const Lst& other);

    Lst& operator=(const Lst& other);
    Lst& operator=(const BPlusTree<T>& other);

    void create();

    // Overriding members of CollectionBase:
    Mixed min(size_t* return_ndx = nullptr) const final;
    Mixed max(size_t* return_ndx = nullptr) const final;
    Mixed sum(size_t* return_cnt = nullptr) const final;
    Mixed avg(size_t* return_cnt = nullptr) const final;
    void sort(std::vector<size_t>& indices, bool ascending = true) const final;
    void distinct(std::vector<size_t>& indices, util::Optional<bool> sort_order = util::none) const final;
>>>>>>> 3a611575

    // Overriding members of LstBase:
    void set_null(size_t ndx) override;
    void set_any(size_t ndx, Mixed val) override;
    void insert_null(size_t ndx) override;
    void insert_any(size_t ndx, Mixed val) override;
    void resize(size_t new_size) override;
    void remove(size_t from, size_t to) override;
    void move(size_t from, size_t to) override;
    void swap(size_t ndx1, size_t ndx2) override;
    void clear() override;

    void add(T value);
    T set(size_t ndx, T value);
    void insert(size_t ndx, T value);
    T remove(const LstIterator<T>& it);
    T remove(size_t ndx);

    using Collection<T, LstBase>::m_col_key;

<<<<<<< HEAD
    ensure_created();
    if (ndx > m_tree->size()) {
        throw std::out_of_range("Index out of range");
    }
    this->ensure_writeable();
    if (Replication* repl = this->m_obj.get_replication()) {
        repl->list_insert(*this, ndx, value);
    }
    do_insert(ndx, value);
    m_obj.bump_content_version();
}

template <class T>
void Lst<T>::set_null(size_t ndx)
{
    set(ndx, BPlusTree<T>::default_value(m_nullable));
}

template <class T>
void Lst<T>::insert_null(size_t ndx)
{
    insert(ndx, BPlusTree<T>::default_value(m_nullable));
}

template <class T>
void Lst<T>::insert_any(size_t ndx, Mixed val)
{
    if constexpr (std::is_same_v<T, Mixed>) {
        insert(ndx, val);
    }
    else {
        if (val.is_null()) {
            insert_null(ndx);
        }
        else {
            insert(ndx, val.get<typename util::RemoveOptional<T>::type>());
        }
    }
}

template <class T>
void Lst<T>::resize(size_t new_size)
{
    update_if_needed();
    size_t current_size = m_tree->size();
    while (new_size > current_size) {
        insert_null(current_size++);
    }
    remove(new_size, current_size);
    m_obj.bump_both_versions();
}

template <class T>
void Lst<T>::add(T value)
{
    insert(size(), value);
}
=======
protected:
    using Collection<T, LstBase>::m_valid;
    using Collection<T, LstBase>::m_nullable;
    using Collection<T, LstBase>::m_obj;
    using Collection<T, LstBase>::init_from_parent;

    bool update_if_needed();
    void ensure_created();
    void do_set(size_t ndx, T value);
    void do_insert(size_t ndx, T value);
    void do_remove(size_t ndx);
};

// Specialization of Lst<ObjKey>:
template <>
void Lst<ObjKey>::clear();
template <>
void Lst<ObjKey>::do_set(size_t, ObjKey);
template <>
void Lst<ObjKey>::do_insert(size_t, ObjKey);
template <>
void Lst<ObjKey>::do_remove(size_t);
extern template class Lst<ObjKey>;

// Specialization of Lst<Mixed>:
template <>
void Lst<Mixed>::do_set(size_t, Mixed);
template <>
void Lst<Mixed>::do_insert(size_t, Mixed);
template <>
void Lst<Mixed>::do_remove(size_t);
extern template class Lst<Mixed>;

// Specialization of Lst<ObjLink>:
template <>
void Lst<ObjLink>::do_set(size_t, ObjLink);
template <>
void Lst<ObjLink>::do_insert(size_t, ObjLink);
template <>
void Lst<ObjLink>::do_remove(size_t);
extern template class Lst<ObjLink>;
>>>>>>> 3a611575

template <class T>
T Lst<T>::remove(const LstIterator<T>& it)
{
    return remove(CollectionBase::adjust(it.m_ndx));
}

<<<<<<< HEAD
template <class T>
void Lst<T>::remove(size_t from, size_t to)
{
    while (from < to) {
        remove(--to);
=======
    LnkLst(const Obj& owner, ColKey col_key);
    LnkLst(const LnkLst& other)
        : Lst<ObjKey>(other)
        , m_unresolved(other.m_unresolved)
    {
    }
    LnkLst& operator=(const LnkLst& other)
    {
        Lst<ObjKey>::operator=(other);
        m_unresolved = other.m_unresolved;
        return *this;
>>>>>>> 3a611575
    }
}

template <class T>
void Lst<T>::move(size_t from, size_t to)
{
    REALM_ASSERT_DEBUG(!update_if_needed());
    if (from != to) {
        this->ensure_writeable();
        if (Replication* repl = this->m_obj.get_replication()) {
            repl->list_move(*this, from, to);
        }
        if (to > from) {
            to++;
        }
        else {
            from++;
        }
        // We use swap here as it handles the special case for StringData where
        // 'to' and 'from' points into the same array. In this case you cannot
        // set an entry with the result of a get from another entry in the same
        // leaf.
        m_tree->insert(to, BPlusTree<T>::default_value(m_nullable));
        m_tree->swap(from, to);
        m_tree->erase(from);

        m_obj.bump_content_version();
    }
}

template <class T>
void Lst<T>::swap(size_t ndx1, size_t ndx2)
{
    REALM_ASSERT_DEBUG(!update_if_needed());
    if (ndx1 != ndx2) {
        if (Replication* repl = this->m_obj.get_replication()) {
            LstBase::swap_repl(repl, ndx1, ndx2);
        }
        m_tree->swap(ndx1, ndx2);
        m_obj.bump_content_version();
    }
}

template <class T>
void Lst<T>::clear()
{
    static_assert(!std::is_same_v<T, ObjKey>);
    ensure_created();
    update_if_needed();
    this->ensure_writeable();
    if (size() > 0) {
        if (Replication* repl = this->m_obj.get_replication()) {
            repl->list_clear(*this);
        }
        m_tree->clear();
        m_obj.bump_content_version();
    }
}

<<<<<<< HEAD
template <class T>
inline bool Lst<T>::update_if_needed()
{
    if (m_obj.update_if_needed()) {
        return init_from_parent();
    }
    return false;
}

template <class T>
inline void Lst<T>::ensure_created()
{
    if (!m_valid && m_obj.is_valid()) {
        create();
    }
}
=======
    using Lst<ObjKey>::find_first;
    using Lst<ObjKey>::find_all;
    void add(ObjKey value)
    {
        insert(size(), value);
    }
    void set(size_t ndx, ObjKey value);
    void insert(size_t ndx, ObjKey value);
    ObjKey get(size_t ndx) const;
    ObjKey get_key(size_t ndx) const override;
    void remove(size_t ndx);
    void remove(size_t from, size_t to) override;
    void clear() override;
    // Create a new object in insert a link to it
    Obj create_and_insert_linked_object(size_t ndx);
    // Create a new object and link it. If an embedded object
    // is already set, it will be removed. TBD: If a non-embedded
    // object is already set, we throw LogicError (to prevent
    // dangling objects, since they do not delete automatically
    // if they are not embedded...)
    Obj create_and_set_linked_object(size_t ndx);
    // to be implemented:
    Obj clear_linked_object(size_t ndx);
>>>>>>> 3a611575

template <class T>
inline void Lst<T>::do_set(size_t ndx, T value)
{
    m_tree->set(ndx, value);
}

template <class T>
inline void Lst<T>::do_insert(size_t ndx, T value)
{
    m_tree->insert(ndx, value);
}

template <class T>
inline void Lst<T>::do_remove(size_t ndx)
{
    m_tree->erase(ndx);
}

// Translate from userfacing index to internal index.
size_t virtual2real(const std::vector<size_t>& vec, size_t ndx);
// Scan through the list to find unresolved links
void update_unresolved(std::vector<size_t>& vec, const BPlusTree<ObjKey>& tree);


// Implementation:

inline void LstBase::swap_repl(Replication* repl, size_t ndx1, size_t ndx2) const
{
    if (ndx2 < ndx1)
        std::swap(ndx1, ndx2);
    repl->list_move(*this, ndx2, ndx1);
    if (ndx1 + 1 != ndx2)
        repl->list_move(*this, ndx1 + 1, ndx2);
}

template <class T>
inline Lst<T>::Lst(const Lst<T>& other)
    : Collection<T, LstBase>(other)
{
}

template <class T>
inline Lst<T>::Lst(const Obj& obj, ColKey col_key)
    : Collection<T, LstBase>(obj, col_key)
{
    if (m_obj) {
        Collection<T, LstBase>::init_from_parent();
    }
}

template <class T>
inline void Lst<T>::create()
{
    m_tree->create();
    m_valid = true;
}

template <class T>
Lst<T>& Lst<T>::operator=(const Lst& other)
{
    Collection<T, LstBase>::operator=(other);
    return *this;
}

template <class T>
Lst<T>& Lst<T>::operator=(const BPlusTree<T>& other)
{
    *m_tree = other;
    return *this;
}

template <class T>
T Lst<T>::set(size_t ndx, T value)
{
    REALM_ASSERT_DEBUG(!update_if_needed());

    if (value_is_null(value) && !m_nullable)
        throw LogicError(LogicError::column_not_nullable);

    // get will check for ndx out of bounds
    T old = get(ndx);
    if (old != value) {
        this->ensure_writeable();
        do_set(ndx, value);
        m_obj.bump_content_version();
    }
    if (Replication* repl = this->m_obj.get_replication()) {
        repl->list_set(*this, ndx, value);
    }
    return old;
}

template <class T>
T Lst<T>::remove(size_t ndx)
{
    REALM_ASSERT_DEBUG(!update_if_needed());
    this->ensure_writeable();
    if (Replication* repl = this->m_obj.get_replication()) {
        repl->list_erase(*this, ndx);
    }
    T old = get(ndx);
    do_remove(ndx);
    CollectionBase::adj_remove(ndx);
    m_obj.bump_content_version();

    return old;
}

template <class T>
void Lst<T>::insert(size_t ndx, T value)
{
    REALM_ASSERT_DEBUG(!update_if_needed());

    if (value_is_null(value) && !m_nullable)
        throw LogicError(LogicError::column_not_nullable);

    ensure_created();
    if (ndx > m_tree->size()) {
        throw std::out_of_range("Index out of range");
    }
    this->ensure_writeable();
    if (Replication* repl = this->m_obj.get_replication()) {
        repl->list_insert(*this, ndx, value);
    }
    do_insert(ndx, value);
    m_obj.bump_content_version();
}

template <class T>
void Lst<T>::set_null(size_t ndx)
{
    set(ndx, BPlusTree<T>::default_value(m_nullable));
}

template <class T>
void Lst<T>::set_any(size_t ndx, Mixed val)
{
    if constexpr (std::is_same_v<T, Mixed>) {
        set(ndx, val);
    }
    else {
        if (val.is_null()) {
            set_null(ndx);
        }
        else {
            set(ndx, val.get<typename util::RemoveOptional<T>::type>());
        }
    }
}

template <class T>
void Lst<T>::insert_null(size_t ndx)
{
    insert(ndx, BPlusTree<T>::default_value(m_nullable));
}

template <class T>
void Lst<T>::insert_any(size_t ndx, Mixed val)
{
    if constexpr (std::is_same_v<T, Mixed>) {
        insert(ndx, val);
    }
    else {
        if (val.is_null()) {
            insert_null(ndx);
        }
        else {
            insert(ndx, val.get<typename util::RemoveOptional<T>::type>());
        }
    }
}

template <class T>
void Lst<T>::resize(size_t new_size)
{
    update_if_needed();
    size_t current_size = m_tree->size();
    while (new_size > current_size) {
        insert_null(current_size++);
    }
    remove(new_size, current_size);
    m_obj.bump_both_versions();
}

template <class T>
void Lst<T>::add(T value)
{
    insert(size(), value);
}

template <class T>
T Lst<T>::remove(const LstIterator<T>& it)
{
    return remove(CollectionBase::adjust(it.m_ndx));
}

template <class T>
void Lst<T>::remove(size_t from, size_t to)
{
    while (from < to) {
        remove(--to);
    }
}

template <class T>
void Lst<T>::move(size_t from, size_t to)
{
    REALM_ASSERT_DEBUG(!update_if_needed());
    if (from != to) {
        this->ensure_writeable();
        if (Replication* repl = this->m_obj.get_replication()) {
            repl->list_move(*this, from, to);
        }
        if (to > from) {
            to++;
        }
        else {
            from++;
        }
        // We use swap here as it handles the special case for StringData where
        // 'to' and 'from' points into the same array. In this case you cannot
        // set an entry with the result of a get from another entry in the same
        // leaf.
        m_tree->insert(to, BPlusTree<T>::default_value(m_nullable));
        m_tree->swap(from, to);
        m_tree->erase(from);

        m_obj.bump_content_version();
    }
}

template <class T>
void Lst<T>::swap(size_t ndx1, size_t ndx2)
{
    REALM_ASSERT_DEBUG(!update_if_needed());
    if (ndx1 != ndx2) {
        if (Replication* repl = this->m_obj.get_replication()) {
            LstBase::swap_repl(repl, ndx1, ndx2);
        }
        m_tree->swap(ndx1, ndx2);
        m_obj.bump_content_version();
    }
}

template <class T>
void Lst<T>::clear()
{
    static_assert(!std::is_same_v<T, ObjKey>);
    ensure_created();
    update_if_needed();
    this->ensure_writeable();
    if (size() > 0) {
        if (Replication* repl = this->m_obj.get_replication()) {
            repl->list_clear(*this);
        }
        m_tree->clear();
        m_obj.bump_content_version();
    }
}

template <class T>
inline bool Lst<T>::update_if_needed()
{
    if (m_obj.update_if_needed()) {
        return init_from_parent();
    }
    return false;
}

template <class T>
inline void Lst<T>::ensure_created()
{
    if (!m_valid && m_obj.is_valid()) {
        create();
    }
}

template <class T>
inline void Lst<T>::do_set(size_t ndx, T value)
{
    m_tree->set(ndx, value);
}

template <class T>
inline void Lst<T>::do_insert(size_t ndx, T value)
{
    m_tree->insert(ndx, value);
}

template <class T>
inline void Lst<T>::do_remove(size_t ndx)
{
    m_tree->erase(ndx);
}

// Translate from userfacing index to internal index.
size_t virtual2real(const std::vector<size_t>& vec, size_t ndx);
// Scan through the list to find unresolved links
void update_unresolved(std::vector<size_t>& vec, const BPlusTree<ObjKey>& tree);


template <typename U>
Lst<U> Obj::get_list(ColKey col_key) const
{
    return Lst<U>(*this, col_key);
}

template <typename U>
LstPtr<U> Obj::get_list_ptr(ColKey col_key) const
{
    return std::make_unique<Lst<U>>(*this, col_key);
}

template <>
inline LstPtr<ObjKey> Obj::get_list_ptr(ColKey col_key) const
{
    return get_linklist_ptr(col_key);
}

inline LnkLst Obj::get_linklist(ColKey col_key) const
{
    return LnkLst(*this, col_key);
}

inline LnkLstPtr Obj::get_linklist_ptr(ColKey col_key) const
{
    return std::make_unique<LnkLst>(*this, col_key);
}

inline LnkLst Obj::get_linklist(StringData col_name) const
{
    return get_linklist(get_column_key(col_name));
}

inline ObjKey LnkLst::get(size_t ndx) const
{
    return Lst<ObjKey>::get(virtual2real(m_unresolved, ndx));
}

inline ObjKey LnkLst::get_key(size_t ndx) const
{
    return get(ndx);
}

inline void LnkLst::remove(size_t ndx)
{
    Lst<ObjKey>::remove(virtual2real(m_unresolved, ndx));
}

inline void LnkLst::remove(size_t from, size_t to)
{
    while (from < to) {
        remove(--to);
    }
}

inline void LnkLst::clear()
{
    Lst<ObjKey>::clear();
    m_unresolved.clear();
}

template <class T>
inline ColumnSumType<T> list_sum(const Collection<T, LstBase>& list, size_t* return_cnt = nullptr)
{
    return bptree_sum(list.get_tree(), return_cnt);
}

template <class T>
inline ColumnMinMaxType<T> list_maximum(const Collection<T, LstBase>& list, size_t* return_ndx = nullptr)
{
    return bptree_maximum(list.get_tree(), return_ndx);
}

template <class T>
inline ColumnMinMaxType<T> list_minimum(const Collection<T, LstBase>& list, size_t* return_ndx = nullptr)
{
    return bptree_minimum(list.get_tree(), return_ndx);
}

template <class T>
inline ColumnAverageType<T> list_average(const Collection<T, LstBase>& list, size_t* return_cnt = nullptr)
{
    return bptree_average(list.get_tree(), return_cnt);
}

template <class T>
Mixed Lst<T>::min(size_t* return_ndx) const
{
    return MinHelper<T>::eval(*m_tree, return_ndx);
}

template <class T>
Mixed Lst<T>::max(size_t* return_ndx) const
{
    return MaxHelper<T>::eval(*m_tree, return_ndx);
<<<<<<< HEAD
}

template <class T>
Mixed Lst<T>::sum(size_t* return_cnt) const
{
    return SumHelper<T>::eval(*m_tree, return_cnt);
}

template <class T>
Mixed Lst<T>::avg(size_t* return_cnt) const
{
    return AverageHelper<T>::eval(*m_tree, return_cnt);
}

=======
}

template <class T>
Mixed Lst<T>::sum(size_t* return_cnt) const
{
    return SumHelper<T>::eval(*m_tree, return_cnt);
}

template <class T>
Mixed Lst<T>::avg(size_t* return_cnt) const
{
    return AverageHelper<T>::eval(*m_tree, return_cnt);
}

>>>>>>> 3a611575
} // namespace realm

#endif /* REALM_LIST_HPP */<|MERGE_RESOLUTION|>--- conflicted
+++ resolved
@@ -49,7 +49,6 @@
 class Group;
 class LstBase;
 
-<<<<<<< HEAD
 template <class T>
 using LstIterator = typename Collection<T, LstBase>::iterator;
 
@@ -66,6 +65,7 @@
         return m_obj.get_listbase_ptr(m_col_key);
     }
     virtual void set_null(size_t ndx) = 0;
+    virtual void set_any(size_t ndx, Mixed val) = 0;
     virtual void insert_null(size_t ndx) = 0;
     virtual void insert_any(size_t ndx, Mixed val) = 0;
     virtual void resize(size_t new_size) = 0;
@@ -105,6 +105,7 @@
 
     // Overriding members of LstBase:
     void set_null(size_t ndx) override;
+    void set_any(size_t ndx, Mixed val) override;
     void insert_null(size_t ndx) override;
     void insert_any(size_t ndx, Mixed val) override;
     void resize(size_t new_size) override;
@@ -194,24 +195,9 @@
         return m_obj.get_target_table(m_col_key);
     }
     bool is_in_sync() const override
-=======
-template <class T>
-using LstIterator = typename Collection<T, LstBase>::iterator;
-
-/*
- * This class defines a virtual interface to a writable list
- */
-class LstBase : public CollectionBase {
-public:
-    using CollectionBase::CollectionBase;
-
-    virtual ~LstBase() {}
-    LstBasePtr clone() const
->>>>>>> 3a611575
     {
         return true;
     }
-<<<<<<< HEAD
     size_t size() const override
     {
         auto full_sz = Lst<ObjKey>::size();
@@ -361,67 +347,15 @@
 
     return old;
 }
-=======
-    virtual void set_null(size_t ndx) = 0;
-    virtual void set_any(size_t ndx, Mixed val) = 0;
-    virtual void insert_null(size_t ndx) = 0;
-    virtual void insert_any(size_t ndx, Mixed val) = 0;
-    virtual void resize(size_t new_size) = 0;
-    virtual void remove(size_t from, size_t to) = 0;
-    virtual void move(size_t from, size_t to) = 0;
-    virtual void swap(size_t ndx1, size_t ndx2) = 0;
-    virtual void clear() = 0;
-
-protected:
-    void swap_repl(Replication* repl, size_t ndx1, size_t ndx2) const;
-};
-
-template <class T>
-class Lst : public Collection<T, LstBase> {
-public:
-    using Collection<T, LstBase>::m_tree;
-    using Collection<T, LstBase>::get;
-    using Collection<T, LstBase>::size;
-
-    Lst() = default;
-
-    Lst(const Obj& owner, ColKey col_key);
-    Lst(const Lst& other);
-
-    Lst& operator=(const Lst& other);
-    Lst& operator=(const BPlusTree<T>& other);
-
-    void create();
-
-    // Overriding members of CollectionBase:
-    Mixed min(size_t* return_ndx = nullptr) const final;
-    Mixed max(size_t* return_ndx = nullptr) const final;
-    Mixed sum(size_t* return_cnt = nullptr) const final;
-    Mixed avg(size_t* return_cnt = nullptr) const final;
-    void sort(std::vector<size_t>& indices, bool ascending = true) const final;
-    void distinct(std::vector<size_t>& indices, util::Optional<bool> sort_order = util::none) const final;
->>>>>>> 3a611575
-
-    // Overriding members of LstBase:
-    void set_null(size_t ndx) override;
-    void set_any(size_t ndx, Mixed val) override;
-    void insert_null(size_t ndx) override;
-    void insert_any(size_t ndx, Mixed val) override;
-    void resize(size_t new_size) override;
-    void remove(size_t from, size_t to) override;
-    void move(size_t from, size_t to) override;
-    void swap(size_t ndx1, size_t ndx2) override;
-    void clear() override;
-
-    void add(T value);
-    T set(size_t ndx, T value);
-    void insert(size_t ndx, T value);
-    T remove(const LstIterator<T>& it);
-    T remove(size_t ndx);
-
-    using Collection<T, LstBase>::m_col_key;
-
-<<<<<<< HEAD
+
+template <class T>
+void Lst<T>::insert(size_t ndx, T value)
+{
+    REALM_ASSERT_DEBUG(!update_if_needed());
+
+    if (value_is_null(value) && !m_nullable)
+        throw LogicError(LogicError::column_not_nullable);
+
     ensure_created();
     if (ndx > m_tree->size()) {
         throw std::out_of_range("Index out of range");
@@ -438,6 +372,22 @@
 void Lst<T>::set_null(size_t ndx)
 {
     set(ndx, BPlusTree<T>::default_value(m_nullable));
+}
+
+template <class T>
+void Lst<T>::set_any(size_t ndx, Mixed val)
+{
+    if constexpr (std::is_same_v<T, Mixed>) {
+        set(ndx, val);
+    }
+    else {
+        if (val.is_null()) {
+            set_null(ndx);
+        }
+        else {
+            set(ndx, val.get<typename util::RemoveOptional<T>::type>());
+        }
+    }
 }
 
 template <class T>
@@ -479,49 +429,6 @@
 {
     insert(size(), value);
 }
-=======
-protected:
-    using Collection<T, LstBase>::m_valid;
-    using Collection<T, LstBase>::m_nullable;
-    using Collection<T, LstBase>::m_obj;
-    using Collection<T, LstBase>::init_from_parent;
-
-    bool update_if_needed();
-    void ensure_created();
-    void do_set(size_t ndx, T value);
-    void do_insert(size_t ndx, T value);
-    void do_remove(size_t ndx);
-};
-
-// Specialization of Lst<ObjKey>:
-template <>
-void Lst<ObjKey>::clear();
-template <>
-void Lst<ObjKey>::do_set(size_t, ObjKey);
-template <>
-void Lst<ObjKey>::do_insert(size_t, ObjKey);
-template <>
-void Lst<ObjKey>::do_remove(size_t);
-extern template class Lst<ObjKey>;
-
-// Specialization of Lst<Mixed>:
-template <>
-void Lst<Mixed>::do_set(size_t, Mixed);
-template <>
-void Lst<Mixed>::do_insert(size_t, Mixed);
-template <>
-void Lst<Mixed>::do_remove(size_t);
-extern template class Lst<Mixed>;
-
-// Specialization of Lst<ObjLink>:
-template <>
-void Lst<ObjLink>::do_set(size_t, ObjLink);
-template <>
-void Lst<ObjLink>::do_insert(size_t, ObjLink);
-template <>
-void Lst<ObjLink>::do_remove(size_t);
-extern template class Lst<ObjLink>;
->>>>>>> 3a611575
 
 template <class T>
 T Lst<T>::remove(const LstIterator<T>& it)
@@ -529,25 +436,11 @@
     return remove(CollectionBase::adjust(it.m_ndx));
 }
 
-<<<<<<< HEAD
 template <class T>
 void Lst<T>::remove(size_t from, size_t to)
 {
     while (from < to) {
         remove(--to);
-=======
-    LnkLst(const Obj& owner, ColKey col_key);
-    LnkLst(const LnkLst& other)
-        : Lst<ObjKey>(other)
-        , m_unresolved(other.m_unresolved)
-    {
-    }
-    LnkLst& operator=(const LnkLst& other)
-    {
-        Lst<ObjKey>::operator=(other);
-        m_unresolved = other.m_unresolved;
-        return *this;
->>>>>>> 3a611575
     }
 }
 
@@ -607,7 +500,6 @@
     }
 }
 
-<<<<<<< HEAD
 template <class T>
 inline bool Lst<T>::update_if_needed()
 {
@@ -624,31 +516,6 @@
         create();
     }
 }
-=======
-    using Lst<ObjKey>::find_first;
-    using Lst<ObjKey>::find_all;
-    void add(ObjKey value)
-    {
-        insert(size(), value);
-    }
-    void set(size_t ndx, ObjKey value);
-    void insert(size_t ndx, ObjKey value);
-    ObjKey get(size_t ndx) const;
-    ObjKey get_key(size_t ndx) const override;
-    void remove(size_t ndx);
-    void remove(size_t from, size_t to) override;
-    void clear() override;
-    // Create a new object in insert a link to it
-    Obj create_and_insert_linked_object(size_t ndx);
-    // Create a new object and link it. If an embedded object
-    // is already set, it will be removed. TBD: If a non-embedded
-    // object is already set, we throw LogicError (to prevent
-    // dangling objects, since they do not delete automatically
-    // if they are not embedded...)
-    Obj create_and_set_linked_object(size_t ndx);
-    // to be implemented:
-    Obj clear_linked_object(size_t ndx);
->>>>>>> 3a611575
 
 template <class T>
 inline void Lst<T>::do_set(size_t ndx, T value)
@@ -674,338 +541,61 @@
 void update_unresolved(std::vector<size_t>& vec, const BPlusTree<ObjKey>& tree);
 
 
-// Implementation:
-
-inline void LstBase::swap_repl(Replication* repl, size_t ndx1, size_t ndx2) const
-{
-    if (ndx2 < ndx1)
-        std::swap(ndx1, ndx2);
-    repl->list_move(*this, ndx2, ndx1);
-    if (ndx1 + 1 != ndx2)
-        repl->list_move(*this, ndx1 + 1, ndx2);
-}
-
-template <class T>
-inline Lst<T>::Lst(const Lst<T>& other)
-    : Collection<T, LstBase>(other)
-{
-}
-
-template <class T>
-inline Lst<T>::Lst(const Obj& obj, ColKey col_key)
-    : Collection<T, LstBase>(obj, col_key)
-{
-    if (m_obj) {
-        Collection<T, LstBase>::init_from_parent();
-    }
-}
-
-template <class T>
-inline void Lst<T>::create()
-{
-    m_tree->create();
-    m_valid = true;
-}
-
-template <class T>
-Lst<T>& Lst<T>::operator=(const Lst& other)
-{
-    Collection<T, LstBase>::operator=(other);
-    return *this;
-}
-
-template <class T>
-Lst<T>& Lst<T>::operator=(const BPlusTree<T>& other)
-{
-    *m_tree = other;
-    return *this;
-}
-
-template <class T>
-T Lst<T>::set(size_t ndx, T value)
-{
-    REALM_ASSERT_DEBUG(!update_if_needed());
-
-    if (value_is_null(value) && !m_nullable)
-        throw LogicError(LogicError::column_not_nullable);
-
-    // get will check for ndx out of bounds
-    T old = get(ndx);
-    if (old != value) {
-        this->ensure_writeable();
-        do_set(ndx, value);
-        m_obj.bump_content_version();
-    }
-    if (Replication* repl = this->m_obj.get_replication()) {
-        repl->list_set(*this, ndx, value);
-    }
-    return old;
-}
-
-template <class T>
-T Lst<T>::remove(size_t ndx)
-{
-    REALM_ASSERT_DEBUG(!update_if_needed());
-    this->ensure_writeable();
-    if (Replication* repl = this->m_obj.get_replication()) {
-        repl->list_erase(*this, ndx);
-    }
-    T old = get(ndx);
-    do_remove(ndx);
-    CollectionBase::adj_remove(ndx);
-    m_obj.bump_content_version();
-
-    return old;
-}
-
-template <class T>
-void Lst<T>::insert(size_t ndx, T value)
-{
-    REALM_ASSERT_DEBUG(!update_if_needed());
-
-    if (value_is_null(value) && !m_nullable)
-        throw LogicError(LogicError::column_not_nullable);
-
-    ensure_created();
-    if (ndx > m_tree->size()) {
-        throw std::out_of_range("Index out of range");
-    }
-    this->ensure_writeable();
-    if (Replication* repl = this->m_obj.get_replication()) {
-        repl->list_insert(*this, ndx, value);
-    }
-    do_insert(ndx, value);
-    m_obj.bump_content_version();
-}
-
-template <class T>
-void Lst<T>::set_null(size_t ndx)
-{
-    set(ndx, BPlusTree<T>::default_value(m_nullable));
-}
-
-template <class T>
-void Lst<T>::set_any(size_t ndx, Mixed val)
-{
-    if constexpr (std::is_same_v<T, Mixed>) {
-        set(ndx, val);
-    }
-    else {
-        if (val.is_null()) {
-            set_null(ndx);
-        }
-        else {
-            set(ndx, val.get<typename util::RemoveOptional<T>::type>());
-        }
-    }
-}
-
-template <class T>
-void Lst<T>::insert_null(size_t ndx)
-{
-    insert(ndx, BPlusTree<T>::default_value(m_nullable));
-}
-
-template <class T>
-void Lst<T>::insert_any(size_t ndx, Mixed val)
-{
-    if constexpr (std::is_same_v<T, Mixed>) {
-        insert(ndx, val);
-    }
-    else {
-        if (val.is_null()) {
-            insert_null(ndx);
-        }
-        else {
-            insert(ndx, val.get<typename util::RemoveOptional<T>::type>());
-        }
-    }
-}
-
-template <class T>
-void Lst<T>::resize(size_t new_size)
-{
-    update_if_needed();
-    size_t current_size = m_tree->size();
-    while (new_size > current_size) {
-        insert_null(current_size++);
-    }
-    remove(new_size, current_size);
-    m_obj.bump_both_versions();
-}
-
-template <class T>
-void Lst<T>::add(T value)
-{
-    insert(size(), value);
-}
-
-template <class T>
-T Lst<T>::remove(const LstIterator<T>& it)
-{
-    return remove(CollectionBase::adjust(it.m_ndx));
-}
-
-template <class T>
-void Lst<T>::remove(size_t from, size_t to)
+template <typename U>
+Lst<U> Obj::get_list(ColKey col_key) const
+{
+    return Lst<U>(*this, col_key);
+}
+
+template <typename U>
+LstPtr<U> Obj::get_list_ptr(ColKey col_key) const
+{
+    return std::make_unique<Lst<U>>(*this, col_key);
+}
+
+template <>
+inline LstPtr<ObjKey> Obj::get_list_ptr(ColKey col_key) const
+{
+    return get_linklist_ptr(col_key);
+}
+
+inline LnkLst Obj::get_linklist(ColKey col_key) const
+{
+    return LnkLst(*this, col_key);
+}
+
+inline LnkLstPtr Obj::get_linklist_ptr(ColKey col_key) const
+{
+    return std::make_unique<LnkLst>(*this, col_key);
+}
+
+inline LnkLst Obj::get_linklist(StringData col_name) const
+{
+    return get_linklist(get_column_key(col_name));
+}
+
+inline ObjKey LnkLst::get(size_t ndx) const
+{
+    return Lst<ObjKey>::get(virtual2real(m_unresolved, ndx));
+}
+
+inline ObjKey LnkLst::get_key(size_t ndx) const
+{
+    return get(ndx);
+}
+
+inline void LnkLst::remove(size_t ndx)
+{
+    Lst<ObjKey>::remove(virtual2real(m_unresolved, ndx));
+}
+
+inline void LnkLst::remove(size_t from, size_t to)
 {
     while (from < to) {
         remove(--to);
     }
 }
 
-template <class T>
-void Lst<T>::move(size_t from, size_t to)
-{
-    REALM_ASSERT_DEBUG(!update_if_needed());
-    if (from != to) {
-        this->ensure_writeable();
-        if (Replication* repl = this->m_obj.get_replication()) {
-            repl->list_move(*this, from, to);
-        }
-        if (to > from) {
-            to++;
-        }
-        else {
-            from++;
-        }
-        // We use swap here as it handles the special case for StringData where
-        // 'to' and 'from' points into the same array. In this case you cannot
-        // set an entry with the result of a get from another entry in the same
-        // leaf.
-        m_tree->insert(to, BPlusTree<T>::default_value(m_nullable));
-        m_tree->swap(from, to);
-        m_tree->erase(from);
-
-        m_obj.bump_content_version();
-    }
-}
-
-template <class T>
-void Lst<T>::swap(size_t ndx1, size_t ndx2)
-{
-    REALM_ASSERT_DEBUG(!update_if_needed());
-    if (ndx1 != ndx2) {
-        if (Replication* repl = this->m_obj.get_replication()) {
-            LstBase::swap_repl(repl, ndx1, ndx2);
-        }
-        m_tree->swap(ndx1, ndx2);
-        m_obj.bump_content_version();
-    }
-}
-
-template <class T>
-void Lst<T>::clear()
-{
-    static_assert(!std::is_same_v<T, ObjKey>);
-    ensure_created();
-    update_if_needed();
-    this->ensure_writeable();
-    if (size() > 0) {
-        if (Replication* repl = this->m_obj.get_replication()) {
-            repl->list_clear(*this);
-        }
-        m_tree->clear();
-        m_obj.bump_content_version();
-    }
-}
-
-template <class T>
-inline bool Lst<T>::update_if_needed()
-{
-    if (m_obj.update_if_needed()) {
-        return init_from_parent();
-    }
-    return false;
-}
-
-template <class T>
-inline void Lst<T>::ensure_created()
-{
-    if (!m_valid && m_obj.is_valid()) {
-        create();
-    }
-}
-
-template <class T>
-inline void Lst<T>::do_set(size_t ndx, T value)
-{
-    m_tree->set(ndx, value);
-}
-
-template <class T>
-inline void Lst<T>::do_insert(size_t ndx, T value)
-{
-    m_tree->insert(ndx, value);
-}
-
-template <class T>
-inline void Lst<T>::do_remove(size_t ndx)
-{
-    m_tree->erase(ndx);
-}
-
-// Translate from userfacing index to internal index.
-size_t virtual2real(const std::vector<size_t>& vec, size_t ndx);
-// Scan through the list to find unresolved links
-void update_unresolved(std::vector<size_t>& vec, const BPlusTree<ObjKey>& tree);
-
-
-template <typename U>
-Lst<U> Obj::get_list(ColKey col_key) const
-{
-    return Lst<U>(*this, col_key);
-}
-
-template <typename U>
-LstPtr<U> Obj::get_list_ptr(ColKey col_key) const
-{
-    return std::make_unique<Lst<U>>(*this, col_key);
-}
-
-template <>
-inline LstPtr<ObjKey> Obj::get_list_ptr(ColKey col_key) const
-{
-    return get_linklist_ptr(col_key);
-}
-
-inline LnkLst Obj::get_linklist(ColKey col_key) const
-{
-    return LnkLst(*this, col_key);
-}
-
-inline LnkLstPtr Obj::get_linklist_ptr(ColKey col_key) const
-{
-    return std::make_unique<LnkLst>(*this, col_key);
-}
-
-inline LnkLst Obj::get_linklist(StringData col_name) const
-{
-    return get_linklist(get_column_key(col_name));
-}
-
-inline ObjKey LnkLst::get(size_t ndx) const
-{
-    return Lst<ObjKey>::get(virtual2real(m_unresolved, ndx));
-}
-
-inline ObjKey LnkLst::get_key(size_t ndx) const
-{
-    return get(ndx);
-}
-
-inline void LnkLst::remove(size_t ndx)
-{
-    Lst<ObjKey>::remove(virtual2real(m_unresolved, ndx));
-}
-
-inline void LnkLst::remove(size_t from, size_t to)
-{
-    while (from < to) {
-        remove(--to);
-    }
-}
-
 inline void LnkLst::clear()
 {
     Lst<ObjKey>::clear();
@@ -1046,7 +636,6 @@
 Mixed Lst<T>::max(size_t* return_ndx) const
 {
     return MaxHelper<T>::eval(*m_tree, return_ndx);
-<<<<<<< HEAD
 }
 
 template <class T>
@@ -1061,22 +650,6 @@
     return AverageHelper<T>::eval(*m_tree, return_cnt);
 }
 
-=======
-}
-
-template <class T>
-Mixed Lst<T>::sum(size_t* return_cnt) const
-{
-    return SumHelper<T>::eval(*m_tree, return_cnt);
-}
-
-template <class T>
-Mixed Lst<T>::avg(size_t* return_cnt) const
-{
-    return AverageHelper<T>::eval(*m_tree, return_cnt);
-}
-
->>>>>>> 3a611575
 } // namespace realm
 
 #endif /* REALM_LIST_HPP */