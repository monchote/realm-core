/*************************************************************************
 *
 * REALM CONFIDENTIAL
 * __________________
 *
 *  [2011] - [2012] Realm Inc
 *  All Rights Reserved.
 *
 * NOTICE:  All information contained herein is, and remains
 * the property of Realm Incorporated and its suppliers,
 * if any.  The intellectual and technical concepts contained
 * herein are proprietary to Realm Incorporated
 * and its suppliers and may be covered by U.S. and Foreign Patents,
 * patents in process, and are protected by trade secret or copyright law.
 * Dissemination of this information or reproduction of this material
 * is strictly forbidden unless prior written permission is obtained
 * from Realm Incorporated.
 *
 **************************************************************************/
#ifndef REALM_LINK_VIEW_HPP
#define REALM_LINK_VIEW_HPP

#include <realm/util/bind_ptr.hpp>
#include <realm/column.hpp>
#include <realm/column_linklist.hpp>
#include <realm/link_view_fwd.hpp>
#include <realm/table.hpp>
#include <realm/table_view.hpp>

namespace realm {

class ColumnLinkList;

namespace _impl {
class LinkListFriend;
class TransactLogConvenientEncoder;
}


/// The effect of calling most of the link list functions on a detached accessor
/// is unspecified and may lead to general corruption, or even a crash. The
/// exceptions are is_attached() and the destructor.
///
/// FIXME: Rename this class to `LinkList`.
class LinkView : public RowIndexes {
public:
    ~LinkView() REALM_NOEXCEPT;
    bool is_attached() const REALM_NOEXCEPT;

    // Size info
    bool is_empty() const REALM_NOEXCEPT;
    std::size_t size() const REALM_NOEXCEPT;

    bool operator==(const LinkView&) const REALM_NOEXCEPT;
    bool operator!=(const LinkView&) const REALM_NOEXCEPT;

    // Getting links
    Table::ConstRowExpr operator[](std::size_t link_ndx) const REALM_NOEXCEPT;
    Table::RowExpr operator[](std::size_t link_ndx) REALM_NOEXCEPT;
    Table::ConstRowExpr get(std::size_t link_ndx) const REALM_NOEXCEPT;
    Table::RowExpr get(std::size_t link_ndx) REALM_NOEXCEPT;

    // Modifiers
    void add(std::size_t target_row_ndx);
    void insert(std::size_t link_ndx, std::size_t target_row_ndx);
    void set(std::size_t link_ndx, std::size_t target_row_ndx);
    void move(std::size_t old_link_ndx, std::size_t new_link_ndx);
    void remove(std::size_t link_ndx);
    void clear();

    void sort(size_t column, bool ascending = true);
    void sort(std::vector<size_t> columns, std::vector<bool> ascending);

    TableView get_sorted_view(std::vector<std::size_t> column_indexes, std::vector<bool> ascending) const;
    TableView get_sorted_view(std::size_t column_index, bool ascending = true) const;

    /// Remove the target row of the specified link from the target table. This
    /// also removes the specified link from this link list, and any other link
    /// pointing to that row. This is merely a shorthand for
    /// `get_target_table.move_last_over(get(link_ndx))`.
    void remove_target_row(std::size_t link_ndx);

    /// Remove all target rows pointed to by links in this link list, and clear
    /// this link list.
    void remove_all_target_rows();

    /// Search this list for a link to the specified target table row (specified
    /// by its index in the target table). If found, the index of the link to
    /// that row within this list is returned, otherwise `realm::not_found` is
    /// returned.
    std::size_t find(std::size_t target_row_ndx, std::size_t start=0) const REALM_NOEXCEPT;

    const ColumnBase& get_column_base(size_t index) const;
    const Table& get_origin_table() const REALM_NOEXCEPT;
    Table& get_origin_table() REALM_NOEXCEPT;

    std::size_t get_origin_row_index() const REALM_NOEXCEPT;

    const Table& get_target_table() const REALM_NOEXCEPT;
    Table& get_target_table() REALM_NOEXCEPT;

private:
    TableRef m_origin_table;
    ColumnLinkList& m_origin_column;
    mutable std::size_t m_ref_count;

    // constructor (protected since it can only be used by friends)
    LinkView(Table* origin_table, ColumnLinkList&, std::size_t row_ndx);

    void detach();
    void set_origin_row_index(std::size_t row_ndx);

    std::size_t do_set(std::size_t link_ndx, std::size_t target_row_ndx);
    std::size_t do_remove(std::size_t link_ndx);
    void do_clear(bool broken_reciprocal_backlinks);

    void do_nullify_link(std::size_t old_target_row_ndx);
    void do_update_link(std::size_t old_target_row_ndx, std::size_t new_target_row_ndx);

    void bind_ref() const REALM_NOEXCEPT;
    void unbind_ref() const REALM_NOEXCEPT;

    void refresh_accessor_tree(std::size_t new_row_ndx) REALM_NOEXCEPT;

    void update_from_parent(std::size_t old_baseline) REALM_NOEXCEPT;

#ifdef REALM_ENABLE_REPLICATION
    Replication* get_repl() REALM_NOEXCEPT;
    void repl_unselect() REALM_NOEXCEPT;
    friend class _impl::TransactLogConvenientEncoder;
#endif

#ifdef REALM_DEBUG
    void Verify(std::size_t row_ndx) const;
#endif

    friend class _impl::LinkListFriend;
    friend class ColumnLinkList;
    friend class util::bind_ptr<LinkView>;
    friend class util::bind_ptr<const LinkView>;
    friend class LangBindHelper;
};


// Implementation

inline LinkView::LinkView(Table* origin_table, ColumnLinkList& column, std::size_t row_ndx):
    RowIndexes(Column::unattached_root_tag(), column.get_alloc()), // Throws
    m_origin_table(origin_table->get_table_ref()),
    m_origin_column(column),
    m_ref_count(0)
{
    Array& root = *m_row_indexes.get_root_array();
    root.set_parent(&column, row_ndx);
    if (ref_type ref = root.get_ref_from_parent())
        root.init_from_ref(ref);
}

inline LinkView::~LinkView() REALM_NOEXCEPT
{
    if (is_attached()) {
#ifdef REALM_ENABLE_REPLICATION
        repl_unselect();
#endif
        m_origin_column.unregister_linkview(*this);
    }
}

inline void LinkView::bind_ref() const REALM_NOEXCEPT
{
    ++m_ref_count;
}

inline void LinkView::unbind_ref() const REALM_NOEXCEPT
{
    if (--m_ref_count > 0)
        return;

    delete this;
}

inline void LinkView::detach()
{
    REALM_ASSERT(is_attached());
#ifdef REALM_ENABLE_REPLICATION
    repl_unselect();
#endif
    m_origin_table.reset();
    m_row_indexes.detach();
}

inline bool LinkView::is_attached() const REALM_NOEXCEPT
{
    return static_cast<bool>(m_origin_table);
}

inline bool LinkView::is_empty() const REALM_NOEXCEPT
{
    REALM_ASSERT(is_attached());

    if (!m_row_indexes.is_attached())
        return true;

    return m_row_indexes.is_empty();
}

inline std::size_t LinkView::size() const REALM_NOEXCEPT
{
    REALM_ASSERT(is_attached());

    if (!m_row_indexes.is_attached())
        return 0;

    return m_row_indexes.size();
}

inline bool LinkView::operator==(const LinkView& link_list) const REALM_NOEXCEPT
{
    Table& target_table_1 = m_origin_column.get_target_table();
    Table& target_table_2 = link_list.m_origin_column.get_target_table();
    if (target_table_1.get_index_in_group() != target_table_2.get_index_in_group())
        return false;
    if (!m_row_indexes.is_attached() || m_row_indexes.is_empty()) {
        return !link_list.m_row_indexes.is_attached() ||
            link_list.m_row_indexes.is_empty();
    }
    return link_list.m_row_indexes.is_attached() &&
        m_row_indexes.compare_int(link_list.m_row_indexes);
}

inline bool LinkView::operator!=(const LinkView& link_list) const REALM_NOEXCEPT
{
    return !(*this == link_list);
}

inline Table::ConstRowExpr LinkView::get(std::size_t link_ndx) const REALM_NOEXCEPT
{
    return const_cast<LinkView*>(this)->get(link_ndx);
}

inline Table::RowExpr LinkView::get(std::size_t link_ndx) REALM_NOEXCEPT
{
    REALM_ASSERT(is_attached());
    REALM_ASSERT(m_row_indexes.is_attached());
    REALM_ASSERT_3(link_ndx, <, m_row_indexes.size());

    Table& target_table = m_origin_column.get_target_table();
    std::size_t target_row_ndx = to_size_t(m_row_indexes.get(link_ndx));
    return target_table[target_row_ndx];
}

inline Table::ConstRowExpr LinkView::operator[](std::size_t link_ndx) const REALM_NOEXCEPT
{
    return get(link_ndx);
}

inline Table::RowExpr LinkView::operator[](std::size_t link_ndx) REALM_NOEXCEPT
{
    return get(link_ndx);
}

inline void LinkView::add(std::size_t target_row_ndx)
{
    REALM_ASSERT(is_attached());
    std::size_t ins_pos = (m_row_indexes.is_attached()) ? m_row_indexes.size() : 0;
    insert(ins_pos, target_row_ndx);
}

inline std::size_t LinkView::find(std::size_t target_row_ndx, std::size_t start) const REALM_NOEXCEPT
{
    REALM_ASSERT(is_attached());
    REALM_ASSERT_3(target_row_ndx, <, m_origin_column.get_target_table().size());
<<<<<<< HEAD
=======
    REALM_ASSERT_3(start, <=, size());
>>>>>>> 51622296

    if (!m_row_indexes.is_attached())
        return not_found;

    return m_row_indexes.find_first(target_row_ndx, start);
}

inline const ColumnBase& LinkView::get_column_base(size_t index) const
{
    return get_target_table().get_column_base(index);
}

inline const Table& LinkView::get_origin_table() const REALM_NOEXCEPT
{
    return *m_origin_table;
}

inline Table& LinkView::get_origin_table() REALM_NOEXCEPT
{
    return *m_origin_table;
}

inline std::size_t LinkView::get_origin_row_index() const REALM_NOEXCEPT
{
    REALM_ASSERT(is_attached());
    return m_row_indexes.get_root_array()->get_ndx_in_parent();
}

inline void LinkView::set_origin_row_index(std::size_t row_ndx)
{
    REALM_ASSERT(is_attached());
    m_row_indexes.get_root_array()->set_ndx_in_parent(row_ndx);
}

inline const Table& LinkView::get_target_table() const REALM_NOEXCEPT
{
    return m_origin_column.get_target_table();
}

inline Table& LinkView::get_target_table() REALM_NOEXCEPT
{
    return m_origin_column.get_target_table();
}

inline void LinkView::refresh_accessor_tree(std::size_t new_row_ndx) REALM_NOEXCEPT
{
    Array& root = *m_row_indexes.get_root_array();
    root.set_ndx_in_parent(new_row_ndx);
    if (ref_type ref = root.get_ref_from_parent()) {
        root.init_from_ref(ref);
    }
    else {
        root.detach();
    }
}

inline void LinkView::update_from_parent(std::size_t old_baseline) REALM_NOEXCEPT
{
    if (m_row_indexes.is_attached())
        m_row_indexes.update_from_parent(old_baseline);
}

#ifdef REALM_ENABLE_REPLICATION
inline Replication* LinkView::get_repl() REALM_NOEXCEPT
{
    typedef _impl::TableFriend tf;
    return tf::get_repl(*m_origin_table);
}
#endif


// The purpose of this class is to give internal access to some, but not all of
// the non-public parts of LinkView.
class _impl::LinkListFriend {
public:
    static void do_set(LinkView& list, std::size_t link_ndx, std::size_t target_row_ndx)
    {
        list.do_set(link_ndx, target_row_ndx);
    }

    static void do_remove(LinkView& list, std::size_t link_ndx)
    {
        list.do_remove(link_ndx);
    }

    static void do_clear(LinkView& list)
    {
        bool broken_reciprocal_backlinks = false;
        list.do_clear(broken_reciprocal_backlinks);
    }
};

} // namespace realm

#endif // REALM_LINK_VIEW_HPP<|MERGE_RESOLUTION|>--- conflicted
+++ resolved
@@ -270,10 +270,7 @@
 {
     REALM_ASSERT(is_attached());
     REALM_ASSERT_3(target_row_ndx, <, m_origin_column.get_target_table().size());
-<<<<<<< HEAD
-=======
     REALM_ASSERT_3(start, <=, size());
->>>>>>> 51622296
 
     if (!m_row_indexes.is_attached())
         return not_found;
