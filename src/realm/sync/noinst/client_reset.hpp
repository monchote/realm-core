
#ifndef REALM_NOINST_CLIENT_RESET_HPP
#define REALM_NOINST_CLIENT_RESET_HPP

#include <realm/util/logger.hpp>
#include <realm/util/optional.hpp>
#include <realm/sync/protocol.hpp>
#include <realm/sync/object.hpp>

namespace realm {
namespace _impl {
namespace client_reset {

// The reset fails if there seems to be conflict between the
// instructions and state.
//
// After failure the processing stops and the client reset will
// drop all local changes.
//
// Failure is triggered by:
// 1. Destructive schema changes.
// 2. Creation of an already existing table with another type.
// 3. Creation of an already existing column with another type.
struct ClientResetFailed : public std::runtime_error {
    using std::runtime_error::runtime_error;
};


// transfer_group() transfers all tables, columns, objects and values from the src
// group to the dst group and deletes everything in the dst group that is absent in
// the src group. An update is only performed when a comparison shows that a
// change is needed. In this way, the continuous transaction history of changes
// is minimal.
//
// The result is that src group is unchanged and the dst group is equal to src
// when this function returns.
void transfer_group(const Transaction& tr_src, Transaction& tr_dst, util::Logger& logger);

// recover_schema() transfers all tables and columns that exist in src but not
// in dst into dst. Nothing is erased in dst.
void recover_schema(const Transaction& group_src, Transaction& group_dst, util::Logger& logger);

void remove_all_tables(Transaction& tr_dst, util::Logger& logger);

// preform_client_reset_diff() takes the Realm performs a client reset on
// the Realm in 'path_local' given the Realm 'path_fresh' as the source of truth.
// If the fresh path is not provided, discard mode is assumed and all data in the local
// Realm is removed.
// If the fresh path is provided, the local Realm is changed such that its state is equal
// to the fresh Realm. Then the local Realm will have its client file ident set to
// 'client_file_ident'
//
// The function returns the old version and the new version of the local Realm to
// be used to report the sync transaction to the user.
struct LocalVersionIDs {
    realm::VersionID old_version;
    realm::VersionID new_version;
};
<<<<<<< HEAD
LocalVersionIDs
perform_client_reset_diff(const std::string& path_local, const util::Optional<std::string> path_fresh,
                          const util::Optional<std::array<char, 64>>& encryption_key,
                          std::function<void(TransactionRef local, TransactionRef remote)> notify_before,
                          std::function<void(TransactionRef local)> notify_after,
                          std::function<bool(TransactionRef remote)> verify_remote,
                          sync::SaltedFileIdent client_file_ident, util::Logger& logger);
=======
LocalVersionIDs perform_client_reset_diff(DB& db, sync::SaltedFileIdent client_file_ident,
                                          sync::SaltedVersion server_version, util::Logger& logger);
>>>>>>> a5462a39

} // namespace client_reset
} // namespace _impl
} // namespace realm

#endif // REALM_NOINST_CLIENT_RESET_HPP<|MERGE_RESOLUTION|>--- conflicted
+++ resolved
@@ -56,18 +56,11 @@
     realm::VersionID old_version;
     realm::VersionID new_version;
 };
-<<<<<<< HEAD
 LocalVersionIDs
-perform_client_reset_diff(const std::string& path_local, const util::Optional<std::string> path_fresh,
-                          const util::Optional<std::array<char, 64>>& encryption_key,
+perform_client_reset_diff(DB& db, DBRef db_remote,
                           std::function<void(TransactionRef local, TransactionRef remote)> notify_before,
                           std::function<void(TransactionRef local)> notify_after,
-                          std::function<bool(TransactionRef remote)> verify_remote,
                           sync::SaltedFileIdent client_file_ident, util::Logger& logger);
-=======
-LocalVersionIDs perform_client_reset_diff(DB& db, sync::SaltedFileIdent client_file_ident,
-                                          sync::SaltedVersion server_version, util::Logger& logger);
->>>>>>> a5462a39
 
 } // namespace client_reset
 } // namespace _impl
