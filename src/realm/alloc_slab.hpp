/*************************************************************************
 *
 * Copyright 2016 Realm Inc.
 *
 * Licensed under the Apache License, Version 2.0 (the "License");
 * you may not use this file except in compliance with the License.
 * You may obtain a copy of the License at
 *
 * http://www.apache.org/licenses/LICENSE-2.0
 *
 * Unless required by applicable law or agreed to in writing, software
 * distributed under the License is distributed on an "AS IS" BASIS,
 * WITHOUT WARRANTIES OR CONDITIONS OF ANY KIND, either express or implied.
 * See the License for the specific language governing permissions and
 * limitations under the License.
 *
 **************************************************************************/

#ifndef REALM_ALLOC_SLAB_HPP
#define REALM_ALLOC_SLAB_HPP

#include <cstdint> // unint8_t etc
#include <vector>
#include <map>
#include <string>
#include <atomic>
#include <mutex>

#include <realm/util/features.h>
#include <realm/util/file.hpp>
#include <realm/util/thread.hpp>
#include <realm/alloc.hpp>
#include <realm/disable_sync_to_disk.hpp>

namespace realm {

// Pre-declarations
class Group;
class GroupWriter;


/// Thrown by Group and SharedGroup constructors if the specified file
/// (or memory buffer) does not appear to contain a valid Realm
/// database.
struct InvalidDatabase;


/// The allocator that is used to manage the memory of a Realm
/// group, i.e., a Realm database.
///
/// Optionally, it can be attached to an pre-existing database (file
/// or memory buffer) which then becomes an immuatble part of the
/// managed memory.
///
/// To attach a slab allocator to a pre-existing database, call
/// attach_file() or attach_buffer(). To create a new database
/// in-memory, call attach_empty().
///
/// For efficiency, this allocator manages its mutable memory as a set
/// of slabs.
class SlabAlloc : public Allocator {
public:
    ~SlabAlloc() noexcept override;
    SlabAlloc();

    // Disable copying. Copying an allocator can produce double frees.
    SlabAlloc(const SlabAlloc&) = delete;
    SlabAlloc& operator=(const SlabAlloc&) = delete;

    /// \struct Config
    /// \brief Storage for combining setup flags for initialization to
    /// the SlabAlloc.
    ///
    /// \var Config::is_shared
    /// Must be true if, and only if we are called on behalf of SharedGroup.
    ///
    /// \var Config::read_only
    /// Open the file in read-only mode. This implies \a Config::no_create.
    ///
    /// \var Config::no_create
    /// Fail if the file does not already exist.
    ///
    /// \var Config::skip_validate
    /// Skip validation of file header. In a
    /// set of overlapping SharedGroups, only the first one (the one
    /// that creates/initlializes the coordination file) may validate
    /// the header, otherwise it will result in a race condition.
    ///
    /// \var Config::encryption_key
    /// 32-byte key to use to encrypt and decrypt the backing storage,
    /// or nullptr to disable encryption.
    ///
    /// \var Config::session_initiator
    /// If set, the caller is the session initiator and
    /// guarantees exclusive access to the file. If attaching in
    /// read/write mode, the file is modified: files on streaming form
    /// is changed to non-streaming form, and if needed the file size
    /// is adjusted to match mmap boundaries.
    /// Must be set to false if is_shared is false.
    ///
    /// \var Config::clear_file
    /// Always initialize the file as if it was a newly
    /// created file and ignore any pre-existing contents. Requires that
    /// Config::session_initiator be true as well.
    struct Config {
        bool is_shared = false;
        bool read_only = false;
        bool no_create = false;
        bool skip_validate = false;
        bool session_initiator = false;
        bool clear_file = false;
        const char* encryption_key = nullptr;
    };

    struct Retry {
    };

    /// \brief Attach this allocator to the specified file.
    ///
    /// It is an error if this function is called at a time where the specified
    /// Realm file (file system inode) is modified asynchronously.
    ///
    /// In non-shared mode (when this function is called on behalf of a
    /// free-standing Group instance), it is the responsibility of the
    /// application to ensure that the Realm file is not modified concurrently
    /// from any other thread or process.
    ///
    /// In shared mode (when this function is called on behalf of a SharedGroup
    /// instance), the caller (SharedGroup::do_open()) must take steps to ensure
    /// cross-process mutual exclusion.
    ///
    /// Except for \a file_path, the parameters are passed in through a
    /// configuration object.
    ///
    /// \return The `ref` of the root node, or zero if there is none.
    ///
    /// Please note that attach_file can fail to attach to a file due to a
    /// collision with a writer extending the file. This can only happen if the
    /// caller is *not* the session initiator. When this happens, attach_file()
    /// throws SlabAlloc::Retry, and the caller must retry the call. The caller
    /// should check if it has become the session initiator before retrying.
    /// This can happen if the conflicting thread (or process) terminates or
    /// crashes before the next retry.
    ///
    /// \throw util::File::AccessError
    /// \throw SlabAlloc::Retry
    ref_type attach_file(const std::string& file_path, Config& cfg);

    /// Get the attached file. Only valid when called on an allocator with
    /// an attached file.
    util::File& get_file();

    /// Attach this allocator to the specified memory buffer.
    ///
    /// It is an error to call this function on an attached
    /// allocator. Doing so will result in undefined behavor.
    ///
    /// \return The `ref` of the root node, or zero if there is none.
    ///
    /// \sa own_buffer()
    ///
    /// \throw InvalidDatabase
    ref_type attach_buffer(const char* data, size_t size);

    /// Reads file format from file header. Must be called from within a write
    /// transaction.
    int get_committed_file_format_version() const noexcept;

    /// Attach this allocator to an empty buffer.
    ///
    /// It is an error to call this function on an attached
    /// allocator. Doing so will result in undefined behavor.
    void attach_empty();

    /// Detach from a previously attached file or buffer.
    ///
    /// This function does not reset free space tracking. To
    /// completely reset the allocator, you must also call
    /// reset_free_space_tracking().
    ///
    /// This function has no effect if the allocator is already in the
    /// detached state (idempotency).
    void detach() noexcept;

    class DetachGuard;

    /// If a memory buffer has been attached using attach_buffer(),
    /// mark it as owned by this slab allocator. Behaviour is
    /// undefined if this function is called on a detached allocator,
    /// one that is not attached using attach_buffer(), or one for
    /// which this function has already been called during the latest
    /// attachment.
    void own_buffer() noexcept;

    /// Returns true if, and only if this allocator is currently
    /// in the attached state.
    bool is_attached() const noexcept;

    /// Returns true if, and only if this allocator is currently in
    /// the attached state and attachment was not established using
    /// attach_empty().
    bool nonempty_attachment() const noexcept;

    /// Reserve disk space now to avoid allocation errors at a later
    /// point in time, and to minimize on-disk fragmentation. In some
    /// cases, less fragmentation translates into improved
    /// performance. On flash or SSD-drives this is likely a waste.
    ///
    /// Note: File::prealloc() may misbehave under race conditions (see
    /// documentation of File::prealloc()). For that reason, to avoid race
    /// conditions, when this allocator is used in a transactional mode, this
    /// function may be called only when the caller has exclusive write
    /// access. In non-transactional mode it is the responsibility of the user
    /// to ensure non-concurrent file mutation.
    ///
    /// This function will call File::sync().
    ///
    /// It is an error to call this function on an allocator that is not
    /// attached to a file. Doing so will result in undefined behavior.
    void resize_file(size_t new_file_size);

#ifdef REALM_DEBUG
    /// Deprecated method, only called from a unit test
    ///
    /// WARNING: This method is NOT thread safe on multiple platforms; see
    /// File::prealloc().
    ///
    /// Reserve disk space now to avoid allocation errors at a later point in
    /// time, and to minimize on-disk fragmentation. In some cases, less
    /// fragmentation translates into improved performance. On SSD-drives
    /// preallocation is likely a waste.
    ///
    /// When supported by the system, a call to this function will make the
    /// database file at least as big as the specified size, and cause space on
    /// the target device to be allocated (note that on many systems on-disk
    /// allocation is done lazily by default). If the file is already bigger
    /// than the specified size, the size will be unchanged, and on-disk
    /// allocation will occur only for the initial section that corresponds to
    /// the specified size.
    ///
    /// This function will call File::sync() if it changes the size of the file.
    ///
    /// It is an error to call this function on an allocator that is not
    /// attached to a file. Doing so will result in undefined behavior.
    void reserve_disk_space(size_t size_in_bytes);
#endif

    /// Get the size of the attached database file or buffer in number
    /// of bytes. This size is not affected by new allocations. After
    /// attachment, it can only be modified by a call to update_reader_view().
    ///
    /// It is an error to call this function on a detached allocator,
    /// or one that was attached using attach_empty(). Doing so will
    /// result in undefined behavior.
    size_t get_baseline() const noexcept;

    /// Get the total amount of managed memory. This is the baseline plus the
    /// sum of the sizes of the allocated slabs. It includes any free space.
    ///
    /// It is an error to call this function on a detached
    /// allocator. Doing so will result in undefined behavior.
    size_t get_total_size() const noexcept;

    /// Mark all mutable memory (ref-space outside the attached file) as free
    /// space.
    void reset_free_space_tracking();

    /// Update the readers view of the file:
    ///
    /// Remap the attached file such that a prefix of the specified
    /// size becomes available in memory. If sucessfull,
    /// get_baseline() will return the specified new file size.
    ///
    /// It is an error to call this function on a detached allocator,
    /// or one that was not attached using attach_file(). Doing so
    /// will result in undefined behavior.
    ///
    /// The file_size argument must be aligned to a *section* boundary:
    /// The database file is logically split into sections, each section
    /// guaranteed to be mapped as a contiguous address range. The allocation
    /// of memory in the file must ensure that no allocation crosses the
    /// boundary between two sections.
    ///
    /// Updates the memory mappings to reflect a new size for the file.
    /// Stale mappings are retained so that they remain valid for other threads,
    /// which haven't yet seen the file size change. The stale mappings are
    /// associated with a version count if one is provided.
    /// They are later purged by calls to purge_old_mappings().
    /// The version parameter is subtly different from the mapping_version obtained
    /// by get_mapping_version() below. The mapping version changes whenever a
    /// ref->ptr translation changes, and is used by Group to enforce re-translation.
    void update_reader_view(size_t file_size);
    void purge_old_mappings(uint64_t oldest_live_version, uint64_t youngest_live_version);

    /// Get an ID for the current mapping version. This ID changes whenever any part
    /// of an existing mapping is changed. Such a change requires all refs to be
    /// retranslated to new pointers. The allocator tries to avoid this, and we
    /// believe it will only ever occur on Windows based platforms, and when a
    /// compatibility mapping is used to read earlier file versions.
    uint64_t get_mapping_version()
    {
        return m_mapping_version;
    }

    /// Returns true initially, and after a call to reset_free_space_tracking()
    /// up until the point of the first call to SlabAlloc::alloc(). Note that a
    /// call to SlabAlloc::alloc() corresponds to a mutation event.
    bool is_free_space_clean() const noexcept;

    void verify() const override;
#ifdef REALM_DEBUG
    void enable_debug(bool enable)
    {
        m_debug_out = enable;
    }
    bool is_all_free() const;
    void print() const;
#endif

protected:
    MemRef do_alloc(const size_t size) override;
    MemRef do_realloc(ref_type, char*, size_t old_size, size_t new_size) override;
    // FIXME: It would be very nice if we could detect an invalid free operation in debug mode
    void do_free(ref_type, char*) override;
    char* do_translate(ref_type) const noexcept override;

    /// Returns the first section boundary *above* the given position.
    size_t get_upper_section_boundary(size_t start_pos) const noexcept;

    /// Returns the section boundary at or above the given size
    size_t align_size_to_section_boundary(size_t size) const noexcept;

    /// Returns the first section boundary *at or below* the given position.
    size_t get_lower_section_boundary(size_t start_pos) const noexcept;

    /// Returns true if the given position is at a section boundary
    bool matches_section_boundary(size_t pos) const noexcept;

    /// Actually compute the starting offset of a section. Only used to initialize
    /// a table of predefined results, which are then used by get_section_base().
    size_t compute_section_base(size_t index) const noexcept;

    /// Find a possible allocation of 'request_size' that will fit into a section
    /// which is inside the range from 'start_pos' to 'start_pos'+'free_chunk_size'
    /// If found return the position, if not return 0.
    size_t find_section_in_range(size_t start_pos, size_t free_chunk_size, size_t request_size) const noexcept;

private:
    enum AttachMode {
        attach_None,        // Nothing is attached
        attach_OwnedBuffer, // We own the buffer (m_data = nullptr for empty buffer)
        attach_UsersBuffer, // We do not own the buffer
        attach_SharedFile,  // On behalf of SharedGroup
        attach_UnsharedFile // Not on behalf of SharedGroup
    };

    // A slab is a dynamically allocated contiguous chunk of memory used to
    // extend the amount of space available for database node
    // storage. Inter-node references are represented as file offsets
    // (a.k.a. "refs"), and each slab creates an apparently seamless extension
    // of this file offset addressable space. Slabes are stored as rows in the
    // Slabs table in order of ascending file offsets.
    struct Slab {
        ref_type ref_end;
        char* addr;
    };
    struct Chunk { // describes a freed in-file block
        ref_type ref;
        size_t size;
    };

    // free blocks that are in the slab area are managed using the following structures:
    // - FreeBlock: Placed at the start of any free space. Holds the 'ref' corresponding to
    //              the start of the space, and prev/next links used to place it in a size-specific
    //              freelist.
    // - BetweenBlocks: Structure sitting between any two free OR allocated spaces.
    //                  describes the size of the space before and after.
    // Each slab (area obtained from the underlying system) has a terminating BetweenBlocks
    // at the beginning and at the end of the Slab.
    struct FreeBlock {
        ref_type ref;    // ref for this entry. Saves a reverse translate / representing links as refs
        FreeBlock* prev; // circular doubly linked list
        FreeBlock* next;
        void clear_links()
        {
            prev = next = nullptr;
        }
        void unlink();
    };
    struct BetweenBlocks {         // stores sizes and used/free status of blocks before and after.
        int32_t block_before_size; // negated if block is in use,
        int32_t block_after_size;  // positive if block is free - and zero at end
    };

    using FreeListMap = std::map<int, FreeBlock*>; // log(N) addressing for larger blocks
    FreeListMap m_block_map;

    // abstract notion of a freelist - used to hide whether a freelist
    // is residing in the small blocks or the large blocks structures.
    struct FreeList {
        int size = 0; // size of every element in the list, 0 if not found
        FreeListMap::iterator it;
        bool found_something()
        {
            return size != 0;
        }
        bool found_exact(int sz)
        {
            return size == sz;
        }
    };

    // simple helper functions for accessing/navigating blocks and betweenblocks (TM)
    BetweenBlocks* bb_before(FreeBlock* entry) const
    {
        return reinterpret_cast<BetweenBlocks*>(entry) - 1;
    }
    BetweenBlocks* bb_after(FreeBlock* entry) const
    {
        auto bb = bb_before(entry);
        size_t sz = bb->block_after_size;
        char* addr = reinterpret_cast<char*>(entry) + sz;
        return reinterpret_cast<BetweenBlocks*>(addr);
    }
    FreeBlock* block_before(BetweenBlocks* bb) const
    {
        size_t sz = bb->block_before_size;
        if (sz <= 0)
            return nullptr; // only blocks that are not in use
        char* addr = reinterpret_cast<char*>(bb) - sz;
        return reinterpret_cast<FreeBlock*>(addr);
    }
    FreeBlock* block_after(BetweenBlocks* bb) const
    {
        if (bb->block_after_size <= 0)
            return nullptr;
        return reinterpret_cast<FreeBlock*>(bb + 1);
    }
    int size_from_block(FreeBlock* entry) const
    {
        return bb_before(entry)->block_after_size;
    }
    void mark_allocated(FreeBlock* entry);
    // mark the entry freed in bordering BetweenBlocks. Also validate size.
    void mark_freed(FreeBlock* entry, int size);

    // hook for the memory verifier in Group.
    template <typename Func>
    void for_all_free_entries(Func f) const;

    // Main entry points for alloc/free:
    FreeBlock* allocate_block(int size);
    void free_block(ref_type ref, FreeBlock* addr);

    // Searching/manipulating freelists
    FreeList find(int size);
    FreeList find_larger(FreeList hint, int size);
    FreeBlock* pop_freelist_entry(FreeList list);
    void push_freelist_entry(FreeBlock* entry);
    void remove_freelist_entry(FreeBlock* element);
    void rebuild_freelists_from_slab();
    void clear_freelists();

    // grow the slab area.
    // returns a free block large enough to handle the request.
    FreeBlock* grow_slab();
    // create a single free chunk with "BetweenBlocks" at both ends and a
    // single free chunk between them. This free chunk will be of size:
    //   slab_size - 2 * sizeof(BetweenBlocks)
    FreeBlock* slab_to_entry(Slab slab, ref_type ref_start);

    // breaking/merging of blocks
    FreeBlock* get_prev_block_if_mergeable(FreeBlock* block);
    FreeBlock* get_next_block_if_mergeable(FreeBlock* block);
    // break 'block' to give it 'new_size'. Return remaining block.
    // If the block is too small to split, return nullptr.
    FreeBlock* break_block(FreeBlock* block, int new_size);
    FreeBlock* merge_blocks(FreeBlock* first, FreeBlock* second);

    // Values of each used bit in m_flags
    enum {
        flags_SelectBit = 1,
    };

    // 24 bytes
    struct Header {
        uint64_t m_top_ref[2]; // 2 * 8 bytes
        // Info-block 8-bytes
        uint8_t m_mnemonic[4];    // "T-DB"
        uint8_t m_file_format[2]; // See `library_file_format`
        uint8_t m_reserved;
        // bit 0 of m_flags is used to select between the two top refs.
        uint8_t m_flags;
    };

    // 16 bytes
    struct StreamingFooter {
        uint64_t m_top_ref;
        uint64_t m_magic_cookie;
    };

    // Description of to-be-deleted memory mapping
    struct OldMapping {
        OldMapping(uint64_t version, util::File::Map<char>& map)
            : replaced_at_version(version)
            , mapping()
        {
            mapping = std::move(map);
        }
        OldMapping(OldMapping&& other)
            : replaced_at_version(other.replaced_at_version)
            , mapping()
        {
            mapping = std::move(other.mapping);
        }
        void operator=(OldMapping&& other)
        {
            replaced_at_version = other.replaced_at_version;
            mapping = std::move(other.mapping);
        }
        uint64_t replaced_at_version;
        util::File::Map<char> mapping;
    };
    struct OldRefTranslation {
        OldRefTranslation(uint64_t v, RefTranslation* m)
        {
            replaced_at_version = v;
            translations = m;
        }
        uint64_t replaced_at_version;
        RefTranslation* translations;
    };
    static_assert(sizeof(Header) == 24, "Bad header size");
    static_assert(sizeof(StreamingFooter) == 16, "Bad footer size");

    static const Header empty_file_header;
    static void init_streaming_header(Header*, int file_format_version);

    static const uint_fast64_t footer_magic_cookie = 0x3034125237E526C8ULL;

    util::RaceDetector changes;

    // mappings used by newest transactions - additional mappings may be open
    // and in use by older transactions. These translations are in m_old_mappings.
    std::vector<util::File::Map<char>> m_mappings;
    // The section nr for the first mapping in m_mappings. Will be 0 for newer file formats,
    // but will be nonzero if a compatibility mapping is in use. In that case, the ref for
    // the first mapping is the *last* section boundary in the file. Note: in this
    // mode, the first mapping in m_mappings may overlap with the last part of the
    // file, leading to aliasing.
    int m_sections_in_compatibility_mapping = 0;
    // if the file has an older format, it needs to be mapped by a single
    // mapping. This is the compatibility mapping. As such files extend, additional
    // mappings are added to m_mappings (above) - the compatibility mapping remains
    // unchanged until the file is closed.
    // Note: If the initial file is smaller than a single section, the compatibility
    // mapping is not needed and not used. Hence, it is not possible for the first mapping
    // in m_mappings to completely overlap the compatibility mapping. Hence, we do not
    // need special logic to detect if the compatibility mapping can be unmapped.
    util::File::Map<char> m_compatibility_mapping;

    size_t m_translation_table_size = 0;
    uint64_t m_mapping_version = 1;
    uint64_t m_youngest_live_version = 1;
    std::mutex m_mapping_mutex;
    util::File m_file;
    // vectors where old mappings, are held from deletion to ensure translations are
    // kept open and ref->ptr translations work for other threads..
    std::vector<OldMapping> m_old_mappings;
    std::vector<OldRefTranslation> m_old_translations;
    // Rebuild the ref translations in a thread-safe manner. Save the old one along with it's
    // versioning information for later deletion - 'requires_new_fast_mapping' must be
    // true if there are changes to entries among the existing translations. Must be called
    // with m_mapping_mutex locked.
    void rebuild_translations(bool requires_new_fast_mapping, size_t old_num_sections);
    // Add a translation covering a new section in the slab area. The translation is always
    // added at the end.
    void extend_fast_mapping_with_slab(char* address);
    // Prepare the initial mapping for a file which requires use of the compatibility mapping
    void setup_compatibility_mapping(size_t file_size);

    const char* m_data = nullptr;
    size_t m_initial_section_size = 0;
    int m_section_shifts = 0;
    AttachMode m_attach_mode = attach_None;
    enum FeeeSpaceState {
        free_space_Clean,
        free_space_Dirty,
        free_space_Invalid,
    };

    /// When set to free_space_Invalid, the free lists are no longer
    /// up-to-date. This happens if do_free() or
    /// reset_free_space_tracking() fails, presumably due to
    /// std::bad_alloc being thrown during updating of the free space
    /// list. In this this case, alloc(), realloc_(), and
    /// get_free_read_only() must throw. This member is deliberately
    /// placed here (after m_attach_mode) in the hope that it leads to
    /// less padding between members due to alignment requirements.
    FeeeSpaceState m_free_space_state = free_space_Clean;

    typedef std::vector<Slab> slabs;
    typedef std::vector<Chunk> chunks;
    slabs m_slabs;
    chunks m_free_read_only;

    bool m_debug_out = false;

    /// Throws if free-lists are no longer valid.
    size_t consolidate_free_read_only();
    /// Throws if free-lists are no longer valid.
    const chunks& get_free_read_only() const;

    /// Throws InvalidDatabase if the file is not a Realm file, if the file is
    /// corrupted, or if the specified encryption key is incorrect. This
    /// function will not detect all forms of corruption, though.
<<<<<<< HEAD
    void validate_header(const char* data, size_t len, const std::string& path);
=======
    void validate_buffer(const char* data, size_t len, const std::string& path);
    void throw_header_exception(std::string msg, const Header& header, const std::string& path);
>>>>>>> 447fc44c

    static bool is_file_on_streaming_form(const Header& header);
    /// Read the top_ref from the given buffer and set m_file_on_streaming_form
    /// if the buffer contains a file in streaming form
    static ref_type get_top_ref(const char* data, size_t len);

    class ChunkRefEq;
    class ChunkRefEndEq;
    class SlabRefEndEq;
    static bool ref_less_than_slab_ref_end(ref_type, const Slab&) noexcept;

    void set_replication(Replication* r) noexcept
    {
        m_replication = r;
    }

    friend class Group;
    friend class DB;
    friend class GroupWriter;
};


class SlabAlloc::DetachGuard {
public:
    DetachGuard(SlabAlloc& alloc) noexcept
        : m_alloc(&alloc)
    {
    }
    ~DetachGuard() noexcept;
    SlabAlloc* release() noexcept;

private:
    SlabAlloc* m_alloc;
};


// Implementation:

struct InvalidDatabase : util::File::AccessError {
    InvalidDatabase(const std::string& msg, const std::string& path)
        : util::File::AccessError(msg, path)
    {
    }
};

inline void SlabAlloc::own_buffer() noexcept
{
    REALM_ASSERT_3(m_attach_mode, ==, attach_UsersBuffer);
    REALM_ASSERT(m_data);
    m_attach_mode = attach_OwnedBuffer;
}

inline bool SlabAlloc::is_attached() const noexcept
{
    return m_attach_mode != attach_None;
}

inline bool SlabAlloc::nonempty_attachment() const noexcept
{
    return is_attached() && m_data;
}

inline size_t SlabAlloc::get_baseline() const noexcept
{
    REALM_ASSERT_DEBUG(is_attached());
    return m_baseline.load(std::memory_order_relaxed);
}

inline bool SlabAlloc::is_free_space_clean() const noexcept
{
    return m_free_space_state == free_space_Clean;
}

inline SlabAlloc::DetachGuard::~DetachGuard() noexcept
{
    if (m_alloc)
        m_alloc->detach();
}

inline SlabAlloc* SlabAlloc::DetachGuard::release() noexcept
{
    SlabAlloc* alloc = m_alloc;
    m_alloc = nullptr;
    return alloc;
}

inline bool SlabAlloc::ref_less_than_slab_ref_end(ref_type ref, const Slab& slab) noexcept
{
    return ref < slab.ref_end;
}

inline size_t SlabAlloc::get_upper_section_boundary(size_t start_pos) const noexcept
{
    return get_section_base(1 + get_section_index(start_pos));
}

inline size_t SlabAlloc::align_size_to_section_boundary(size_t size) const noexcept
{
    if (matches_section_boundary(size))
        return size;
    else
        return get_upper_section_boundary(size);
}

inline size_t SlabAlloc::get_lower_section_boundary(size_t start_pos) const noexcept
{
    return get_section_base(get_section_index(start_pos));
}

inline bool SlabAlloc::matches_section_boundary(size_t pos) const noexcept
{
    return pos == get_lower_section_boundary(pos);
}

template <typename Func>
void SlabAlloc::for_all_free_entries(Func f) const
{
    ref_type ref = align_size_to_section_boundary(m_baseline.load(std::memory_order_relaxed));
    for (auto& e : m_slabs) {
        BetweenBlocks* bb = reinterpret_cast<BetweenBlocks*>(e.addr);
        REALM_ASSERT(bb->block_before_size == 0);
        while (1) {
            int size = bb->block_after_size;
            f(ref, sizeof(BetweenBlocks));
            ref += sizeof(BetweenBlocks);
            if (size == 0) {
                break;
            }
            if (size > 0) { // freeblock.
                f(ref, size);
                bb = reinterpret_cast<BetweenBlocks*>(reinterpret_cast<char*>(bb) + sizeof(BetweenBlocks) + size);
                ref += size;
            }
            else {
                bb = reinterpret_cast<BetweenBlocks*>(reinterpret_cast<char*>(bb) + sizeof(BetweenBlocks) - size);
                ref -= size;
            }
        }
    }
}

} // namespace realm

#endif // REALM_ALLOC_SLAB_HPP<|MERGE_RESOLUTION|>--- conflicted
+++ resolved
@@ -614,12 +614,8 @@
     /// Throws InvalidDatabase if the file is not a Realm file, if the file is
     /// corrupted, or if the specified encryption key is incorrect. This
     /// function will not detect all forms of corruption, though.
-<<<<<<< HEAD
     void validate_header(const char* data, size_t len, const std::string& path);
-=======
-    void validate_buffer(const char* data, size_t len, const std::string& path);
     void throw_header_exception(std::string msg, const Header& header, const std::string& path);
->>>>>>> 447fc44c
 
     static bool is_file_on_streaming_form(const Header& header);
     /// Read the top_ref from the given buffer and set m_file_on_streaming_form
