/*************************************************************************
 *
 * Copyright 2016 Realm Inc.
 *
 * Licensed under the Apache License, Version 2.0 (the "License");
 * you may not use this file except in compliance with the License.
 * You may obtain a copy of the License at
 *
 * http://www.apache.org/licenses/LICENSE-2.0
 *
 * Unless required by applicable law or agreed to in writing, software
 * distributed under the License is distributed on an "AS IS" BASIS,
 * WITHOUT WARRANTIES OR CONDITIONS OF ANY KIND, either express or implied.
 * See the License for the specific language governing permissions and
 * limitations under the License.
 *
 **************************************************************************/

/*
A query consists of node objects, one for each query condition. Each node contains pointers to all other nodes:

node1        node2         node3
------       -----         -----
node2*       node1*        node1*
node3*       node3*        node2*

The construction of all this takes part in query.cpp. Each node has two important functions:

    aggregate(start, end)
    aggregate_local(start, end)

The aggregate() function executes the aggregate of a query. You can call the method on any of the nodes
(except children nodes of OrNode and SubtableNode) - it has the same behaviour. The function contains
scheduling that calls aggregate_local(start, end) on different nodes with different start/end ranges,
depending on what it finds is most optimal.

The aggregate_local() function contains a tight loop that tests the condition of its own node, and upon match
it tests all other conditions at that index to report a full match or not. It will remain in the tight loop
after a full match.

So a call stack with 2 and 9 being local matches of a node could look like this:

aggregate(0, 10)
    node1->aggregate_local(0, 3)
        node2->find_first_local(2, 3)
        node3->find_first_local(2, 3)
    node3->aggregate_local(3, 10)
        node1->find_first_local(4, 5)
        node2->find_first_local(4, 5)
        node1->find_first_local(7, 8)
        node2->find_first_local(7, 8)

find_first_local(n, n + 1) is a function that can be used to test a single row of another condition. Note that
this is very simplified. There are other statistical arguments to the methods, and also, find_first_local() can be
called from a callback function called by an integer Array.


Template arguments in methods:
----------------------------------------------------------------------------------------------------

TConditionFunction: Each node has a condition from query_conditions.c such as Equal, GreaterEqual, etc

TConditionValue:    Type of values in condition column. That is, int64_t, float, int, bool, etc

TAction:            What to do with each search result, from the enums act_ReturnFirst, act_Count, act_Sum, etc

TResult:            Type of result of actions - float, double, int64_t, etc. Special notes: For act_Count it's
                    int64_t, for RLM_FIND_ALL it's int64_t which points at destination array.

TSourceColumn:      Type of source column used in actions, or *ignored* if no source column is used (like for
                    act_Count, act_ReturnFirst)


There are two important classes used in queries:
----------------------------------------------------------------------------------------------------
SequentialGetter    Column iterator used to get successive values with leaf caching. Used both for condition columns
                    and aggregate source column

AggregateState      State of the aggregate - contains a state variable that stores intermediate sum, max, min,
                    etc, etc.

*/

#ifndef REALM_QUERY_ENGINE_HPP
#define REALM_QUERY_ENGINE_HPP

#include <algorithm>
#include <functional>
#include <sstream>
#include <string>
#include <array>

#include <realm/array_basic.hpp>
#include <realm/array_key.hpp>
#include <realm/array_string.hpp>
#include <realm/array_binary.hpp>
#include <realm/array_timestamp.hpp>
#include <realm/array_list.hpp>
#include <realm/array_backlink.hpp>
#include <realm/column_type_traits.hpp>
#include <realm/metrics/query_info.hpp>
#include <realm/query_conditions.hpp>
#include <realm/table.hpp>
#include <realm/column_integer.hpp>
#include <realm/unicode.hpp>
#include <realm/util/miscellaneous.hpp>
#include <realm/util/serializer.hpp>
#include <realm/util/shared_ptr.hpp>
#include <realm/util/string_buffer.hpp>
#include <realm/utilities.hpp>
#include <realm/index_string.hpp>

#include <map>
#include <unordered_set>

#if REALM_X86_OR_X64_TRUE && defined(_MSC_FULL_VER) && _MSC_FULL_VER >= 160040219
#include <immintrin.h>
#endif

namespace realm {

// Number of matches to find in best condition loop before breaking out to probe other conditions. Too low value gives
// too many constant time overheads everywhere in the query engine. Too high value makes it adapt less rapidly to
// changes in match frequencies.
const size_t findlocals = 64;

// Average match distance in linear searches where further increase in distance no longer increases query speed
// (because time spent on handling each match becomes insignificant compared to time spent on the search).
const size_t bestdist = 512;

// Minimum number of matches required in a certain condition before it can be used to compute statistics. Too high
// value can spent too much time in a bad node (with high match frequency). Too low value gives inaccurate statistics.
const size_t probe_matches = 4;

const size_t bitwidth_time_unit = 64;

typedef bool (*CallbackDummy)(int64_t);

class ParentNode {
    typedef ParentNode ThisType;

public:
    ParentNode() = default;
    virtual ~ParentNode() = default;

    void gather_children(std::vector<ParentNode*>& v)
    {
        m_children.clear();
        size_t i = v.size();
        v.push_back(this);

        if (m_child)
            m_child->gather_children(v);

        m_children = v;
        m_children.erase(m_children.begin() + i);
        m_children.insert(m_children.begin(), this);
    }

    double cost() const
    {
        return 8 * bitwidth_time_unit / m_dD +
               m_dT; // dt = 1/64 to 1. Match dist is 8 times more important than bitwidth
    }

    size_t find_first(size_t start, size_t end);

    bool match(ConstObj& obj);

    virtual void init()
    {
        if (m_child)
            m_child->init();

        m_column_action_specializer = nullptr;
    }

    void get_link_dependencies(std::vector<TableKey>& tables) const
    {
        collect_dependencies(tables);
        if (m_child)
            m_child->get_link_dependencies(tables);
    }

    void set_table(const Table& table)
    {
        if (&table == m_table)
            return;

        m_table = ConstTableRef(&table);
        if (m_condition_column_key != ColKey()) {
            m_condition_column_name = m_table->get_column_name(m_condition_column_key);
        }
        if (m_child)
            m_child->set_table(table);
        table_changed();
    }

    void set_cluster(const Cluster* cluster)
    {
        m_cluster = cluster;
        if (m_child)
            m_child->set_cluster(cluster);
        cluster_changed();
    }

    virtual void collect_dependencies(std::vector<TableKey>&) const
    {
    }

    virtual size_t find_first_local(size_t start, size_t end) = 0;

    virtual void aggregate_local_prepare(Action TAction, DataType col_id, bool nullable);

    template <Action TAction, class LeafType>
    bool column_action_specialization(QueryStateBase* st, ArrayPayload* source_column, size_t r)
    {
        // TResult: type of query result
        // TSourceValue: type of aggregate source
        using TSourceValue = typename LeafType::value_type;
        using TResult = typename AggregateResultType<TSourceValue, TAction>::result_type;

        // Sum of float column must accumulate in double
        static_assert(!(TAction == act_Sum &&
                        (std::is_same<TSourceValue, float>::value && !std::is_same<TResult, double>::value)),
                      "");

        TSourceValue av{};
        // uses_val test because compiler cannot see that IntegerColumn::get has no side effect and result is
        // discarded
        if (static_cast<QueryState<TResult>*>(st)->template uses_val<TAction>() && source_column != nullptr) {
            REALM_ASSERT_DEBUG(dynamic_cast<LeafType*>(source_column) != nullptr);
            av = static_cast<LeafType*>(source_column)->get(r);
        }
        REALM_ASSERT_DEBUG(dynamic_cast<QueryState<TResult>*>(st) != nullptr);
        bool cont = static_cast<QueryState<TResult>*>(st)->template match<TAction, 0>(r, 0, av);
        return cont;
    }

    virtual size_t aggregate_local(QueryStateBase* st, size_t start, size_t end, size_t local_limit,
                                   ArrayPayload* source_column);


    virtual std::string validate()
    {
        if (error_code != "")
            return error_code;
        if (m_child == nullptr)
            return "";
        else
            return m_child->validate();
    }

    ParentNode(const ParentNode& from)
        : ParentNode(from, nullptr)
    {
    }

    ParentNode(const ParentNode& from, Transaction* tr);

    void add_child(std::unique_ptr<ParentNode> child)
    {
        if (m_child)
            m_child->add_child(std::move(child));
        else
            m_child = std::move(child);
    }

    virtual std::unique_ptr<ParentNode> clone(Transaction* = nullptr) const = 0;

    ColKey get_column_key(StringData column_name) const
    {
        ColKey column_key;
        if (column_name.size() > 0) {
            column_key = m_table->get_column_key(column_name);
            if (column_key == ColKey()) {
                throw LogicError(LogicError::column_does_not_exist);
            }
        }
        return column_key;
    }

    virtual std::string describe(util::serializer::SerialisationState&) const
    {
        return "";
    }

    virtual std::string describe_condition() const
    {
        return "matches";
    }

    virtual std::string describe_expression(util::serializer::SerialisationState& state) const
    {
        std::string s;
        s = describe(state);
        if (m_child) {
            s = s + " and " + m_child->describe_expression(state);
        }
        return s;
    }

    std::unique_ptr<ParentNode> m_child;
    std::vector<ParentNode*> m_children;
    std::string m_condition_column_name;
    mutable ColKey m_condition_column_key = ColKey(); // Column of search criteria

    double m_dD;       // Average row distance between each local match at current position
    double m_dT = 0.0; // Time overhead of testing index i + 1 if we have just tested index i. > 1 for linear scans, 0
    // for index/tableview

    size_t m_probes = 0;
    size_t m_matches = 0;

protected:
    typedef bool (ParentNode::*Column_action_specialized)(QueryStateBase*, ArrayPayload*, size_t);
    Column_action_specialized m_column_action_specializer = nullptr;
    ConstTableRef m_table = ConstTableRef();
    const Cluster* m_cluster = nullptr;
    QueryStateBase* m_state = nullptr;
    std::string error_code;

    ColumnType get_real_column_type(ColKey key)
    {
        return m_table->get_real_column_type(key);
    }

private:
    virtual void table_changed()
    {
    }
    virtual void cluster_changed()
    {
        // TODO: Should eventually be pure
    }
};


namespace _impl {

template <class LeafType>
struct CostHeuristic;

template <>
struct CostHeuristic<ArrayInteger> {
    static constexpr double dD()
    {
        return 100.0;
    }
    static constexpr double dT()
    {
        return 1.0 / 4.0;
    }
};

template <>
struct CostHeuristic<ArrayIntNull> {
    static constexpr double dD()
    {
        return 100.0;
    }
    static constexpr double dT()
    {
        return 1.0 / 4.0;
    }
};

// FIXME: Add AdaptiveStringColumn, BasicColumn, etc.
}

class ColumnNodeBase : public ParentNode {
protected:
    ColumnNodeBase(ColKey column_key)
    {
        m_condition_column_key = column_key;
    }

    ColumnNodeBase(const ColumnNodeBase& from, Transaction* tr)
        : ParentNode(from, tr)
        , m_last_local_match(from.m_last_local_match)
        , m_local_matches(from.m_local_matches)
        , m_local_limit(from.m_local_limit)
        , m_fastmode_disabled(from.m_fastmode_disabled)
        , m_action(from.m_action)
        , m_state(from.m_state)
        , m_source_column(from.m_source_column)
    {
    }

    template <Action TAction, class LeafType>
    bool match_callback(int64_t v)
    {
        using TSourceValue = typename LeafType::value_type;
        using ResultType = typename AggregateResultType<TSourceValue, TAction>::result_type;

        size_t i = to_size_t(v);
        m_last_local_match = i;
        m_local_matches++;

        auto state = static_cast<QueryState<ResultType>*>(m_state);
        auto source_column = static_cast<LeafType*>(m_source_column);

        // Test remaining sub conditions of this node. m_children[0] is the node that called match_callback(), so skip
        // it
        for (size_t c = 1; c < m_children.size(); c++) {
            m_children[c]->m_probes++;
            size_t m = m_children[c]->find_first_local(i, i + 1);
            if (m != i)
                return true;
        }

        bool b;
        if (state->template uses_val<TAction>()) { // Compiler cannot see that IntegerColumn::Get has no side effect
            // and result is discarded
            TSourceValue av = source_column->get(i);
            b = state->template match<TAction, false>(i, 0, av);
        }
        else {
            b = state->template match<TAction, false>(i, 0, TSourceValue{});
        }

        return b;
    }

    // Aggregate bookkeeping
    size_t m_last_local_match = npos;
    size_t m_local_matches = 0;
    size_t m_local_limit = 0;
    bool m_fastmode_disabled = false;
    Action m_action;
    QueryStateBase* m_state = nullptr;
    // Column of values used in aggregate (act_FindAll, actReturnFirst, act_Sum, etc)
    ArrayPayload* m_source_column = nullptr;
};

template <class LeafType>
class IntegerNodeBase : public ColumnNodeBase {
    using ThisType = IntegerNodeBase<LeafType>;

public:
    using TConditionValue = typename LeafType::value_type;
    // static const bool nullable = ColType::nullable;

    template <class TConditionFunction, Action TAction, DataType TDataType, bool Nullable>
    bool find_callback_specialization(size_t start_in_leaf, size_t end_in_leaf)
    {
        using AggregateLeafType = typename GetLeafType<TDataType, Nullable>::type;
        auto cb = std::bind(std::mem_fn(&ThisType::template match_callback<TAction, AggregateLeafType>), this,
                            std::placeholders::_1);
        return this->m_leaf_ptr->template find<TConditionFunction, act_CallbackIdx>(m_value, start_in_leaf,
                                                                                    end_in_leaf, 0, nullptr, cb);
    }

protected:
    size_t aggregate_local_impl(QueryStateBase* st, size_t start, size_t end, size_t local_limit,
                                ArrayPayload* source_column, int c)
    {
        REALM_ASSERT(m_table);
        REALM_ASSERT(m_cluster);
        REALM_ASSERT(m_children.size() > 0);
        m_local_matches = 0;
        m_local_limit = local_limit;
        m_last_local_match = start - 1;
        m_state = st;

        // If there are no other nodes than us (m_children.size() == 1) AND the column used for our condition is
        // the same as the column used for the aggregate action, then the entire query can run within scope of that
        // column only, with no references to other columns:
        bool fastmode = should_run_in_fastmode(source_column);
        if (fastmode) {
            bool cont;
            cont = m_leaf_ptr->find(c, m_action, m_value, start, end, 0, static_cast<QueryState<int64_t>*>(st));
            if (!cont)
                return not_found;
        }
        // Else, for each match in this node, call our IntegerNodeBase::match_callback to test remaining nodes
        // and/or extract
        // aggregate payload from aggregate column:
        else {
            m_source_column = source_column;
            bool cont = (this->*m_find_callback_specialized)(start, end);
            if (!cont)
                return not_found;
        }

        if (m_local_matches == m_local_limit) {
            m_dD = (m_last_local_match + 1 - start) / (m_local_matches + 1.0);
            return m_last_local_match + 1;
        }
        else {
            m_dD = (end - start) / (m_local_matches + 1.0);
            return end;
        }
    }

    IntegerNodeBase(TConditionValue value, ColKey column_key)
        : ColumnNodeBase(column_key)
        , m_value(std::move(value))
    {
    }

    IntegerNodeBase(const ThisType& from, Transaction* tr)
        : ColumnNodeBase(from, tr)
        , m_value(from.m_value)
        , m_find_callback_specialized(from.m_find_callback_specialized)
    {
    }

    void cluster_changed() override
    {
        // Assigning nullptr will cause the Leaf destructor to be called. Must
        // be done before assigning a new one. Otherwise the destructor will be
        // called after the constructor is called and that is unfortunate if
        // the object has the same address. (As in this case)
        m_array_ptr = nullptr;
        // Create new Leaf
        m_array_ptr = LeafPtr(new (&m_leaf_cache_storage) LeafType(m_table->get_alloc()));
        m_cluster->init_leaf(this->m_condition_column_key, m_array_ptr.get());
        m_leaf_ptr = m_array_ptr.get();
    }

    void init() override
    {
        ColumnNodeBase::init();

        m_dT = _impl::CostHeuristic<LeafType>::dT();
        m_dD = _impl::CostHeuristic<LeafType>::dD();
    }

    bool should_run_in_fastmode(ArrayPayload* source_leaf) const
    {
        if (m_children.size() > 1 || m_fastmode_disabled)
            return false;
        if (source_leaf == nullptr)
            return true;
        // Compare leafs to see if they are the same
        auto leaf = dynamic_cast<LeafType*>(source_leaf);
        return leaf ? leaf->get_ref() == m_leaf_ptr->get_ref() : false;
    }

    // Search value:
    TConditionValue m_value;

    // Leaf cache
    using LeafCacheStorage = typename std::aligned_storage<sizeof(LeafType), alignof(LeafType)>::type;
    using LeafPtr = std::unique_ptr<LeafType, PlacementDelete>;
    LeafCacheStorage m_leaf_cache_storage;
    LeafPtr m_array_ptr;
    const LeafType* m_leaf_ptr = nullptr;

    // Aggregate optimization
    using TFind_callback_specialized = bool (ThisType::*)(size_t, size_t);
    TFind_callback_specialized m_find_callback_specialized = nullptr;

    template <class TConditionFunction>
    static TFind_callback_specialized get_specialized_callback(Action action, DataType col_id, bool is_nullable)
    {
        switch (action) {
            case act_Count:
                return get_specialized_callback_2_int<act_Count, TConditionFunction>(col_id, is_nullable);
            case act_Sum:
                return get_specialized_callback_2<act_Sum, TConditionFunction>(col_id, is_nullable);
            case act_Max:
                return get_specialized_callback_2<act_Max, TConditionFunction>(col_id, is_nullable);
            case act_Min:
                return get_specialized_callback_2<act_Min, TConditionFunction>(col_id, is_nullable);
            case act_FindAll:
                return get_specialized_callback_2_int<act_FindAll, TConditionFunction>(col_id, is_nullable);
            case act_CallbackIdx:
                return get_specialized_callback_2_int<act_CallbackIdx, TConditionFunction>(col_id, is_nullable);
            default:
                break;
        }
        REALM_ASSERT(false); // Invalid aggregate function
        return nullptr;
    }

    template <Action TAction, class TConditionFunction>
    static TFind_callback_specialized get_specialized_callback_2(DataType col_id, bool is_nullable)
    {
        switch (col_id) {
            case type_Int:
                return get_specialized_callback_3<TAction, type_Int, TConditionFunction>(is_nullable);
            case type_Float:
                return get_specialized_callback_3<TAction, type_Float, TConditionFunction>(is_nullable);
            case type_Double:
                return get_specialized_callback_3<TAction, type_Double, TConditionFunction>(is_nullable);
            case type_Timestamp:
                return get_specialized_callback_3<TAction, type_Timestamp, TConditionFunction>(is_nullable);
            default:
                break;
        }
        REALM_ASSERT(false); // Invalid aggregate source column
        return nullptr;
    }

    template <Action TAction, class TConditionFunction>
    static TFind_callback_specialized get_specialized_callback_2_int(DataType col_id, bool is_nullable)
    {
        if (col_id == type_Int) {
            return get_specialized_callback_3<TAction, type_Int, TConditionFunction>(is_nullable);
        }
        REALM_ASSERT(false); // Invalid aggregate source column
        return nullptr;
    }

    template <Action TAction, DataType TDataType, class TConditionFunction>
    static TFind_callback_specialized get_specialized_callback_3(bool is_nullable)
    {
        if (is_nullable) {
            return &IntegerNodeBase<LeafType>::template find_callback_specialization<TConditionFunction, TAction,
                                                                                     TDataType, true>;
        }
        else {
            return &IntegerNodeBase<LeafType>::template find_callback_specialization<TConditionFunction, TAction,
                                                                                     TDataType, false>;
        }
    }
};


template <class LeafType, class TConditionFunction>
class IntegerNode : public IntegerNodeBase<LeafType> {
    using BaseType = IntegerNodeBase<LeafType>;
    using ThisType = IntegerNode<LeafType, TConditionFunction>;

public:
    static const bool special_null_node = false;
    using TConditionValue = typename BaseType::TConditionValue;

    IntegerNode(TConditionValue value, ColKey column_key)
        : BaseType(value, column_key)
    {
    }
    IntegerNode(const IntegerNode& from, Transaction* tr)
        : BaseType(from, tr)
    {
    }

    void aggregate_local_prepare(Action action, DataType col_id, bool is_nullable) override
    {
        this->m_fastmode_disabled = (col_id == type_Float || col_id == type_Double);
        this->m_action = action;
        this->m_find_callback_specialized =
            IntegerNodeBase<LeafType>::template get_specialized_callback<TConditionFunction>(action, col_id,
                                                                                             is_nullable);
    }

    size_t aggregate_local(QueryStateBase* st, size_t start, size_t end, size_t local_limit,
                           ArrayPayload* source_column) override
    {
        constexpr int cond = TConditionFunction::condition;
        return this->aggregate_local_impl(st, start, end, local_limit, source_column, cond);
    }

    size_t find_first_local(size_t start, size_t end) override
    {
        return this->m_leaf_ptr->template find_first<TConditionFunction>(this->m_value, start, end);
    }

    std::string describe(util::serializer::SerialisationState& state) const override
    {
        return state.describe_column(ParentNode::m_table, ColumnNodeBase::m_condition_column_key) + " " +
               describe_condition() + " " + util::serializer::print_value(this->m_value);
    }

    std::string describe_condition() const override
    {
        return TConditionFunction::description();
    }

    std::unique_ptr<ParentNode> clone(Transaction* tr) const override
    {
        return std::unique_ptr<ParentNode>(new ThisType(*this, tr));
    }
};

template <class LeafType>
class IntegerNode<LeafType, Equal> : public IntegerNodeBase<LeafType> {
public:
    using BaseType = IntegerNodeBase<LeafType>;
    using TConditionValue = typename BaseType::TConditionValue;
    using ThisType = IntegerNode<LeafType, Equal>;

    IntegerNode(TConditionValue value, ColKey column_key)
        : BaseType(value, column_key)
    {
    }
    ~IntegerNode()
    {
<<<<<<< HEAD
=======
        if (m_result) {
            m_result->destroy();
        }
>>>>>>> 1e61b17c
    }

    void init() override
    {
        BaseType::init();
        m_nb_needles = m_needles.size();

        if (has_search_index()) {
<<<<<<< HEAD
            // _search_index_init();
            auto index = ParentNode::m_table->get_search_index(ParentNode::m_condition_column_key);
            index->find_all(m_result, BaseType::m_value);
            m_result_get = 0;
=======
            if (m_result) {
                m_result->clear();
            }
            else {
                ref_type ref = IntegerColumn::create(Allocator::get_default());
                m_result = std::make_unique<IntegerColumn>();
                m_result->init_from_ref(Allocator::get_default(), ref);
            }

            IntegerNodeBase<ColType>::m_condition_column->find_all(*m_result, this->m_value, 0, realm::npos);
            m_index_get = 0;
            m_index_end = m_result->size();
>>>>>>> 1e61b17c
        }
    }

    void consume_condition(IntegerNode<LeafType, Equal>* other)
    {
        REALM_ASSERT(this->m_condition_column_key == other->m_condition_column_key);
        REALM_ASSERT(other->m_needles.empty());
        if (m_needles.empty()) {
            m_needles.insert(this->m_value);
        }
        m_needles.insert(other->m_value);
    }

    bool has_search_index() const
    {
        return this->m_table->has_search_index(IntegerNodeBase<LeafType>::m_condition_column_key);
    }

    void aggregate_local_prepare(Action action, DataType col_id, bool is_nullable) override
    {
        this->m_fastmode_disabled = (col_id == type_Float || col_id == type_Double);
        this->m_action = action;
        this->m_find_callback_specialized =
            IntegerNodeBase<LeafType>::template get_specialized_callback<Equal>(action, col_id, is_nullable);
    }

    size_t aggregate_local(QueryStateBase* st, size_t start, size_t end, size_t local_limit,
                           ArrayPayload* source_column) override
    {
        constexpr int cond = Equal::condition;
        return this->aggregate_local_impl(st, start, end, local_limit, source_column, cond);
    }
 
    size_t find_first_local(size_t start, size_t end) override
    {
        REALM_ASSERT(this->m_table);
        size_t s = realm::npos;

        if (has_search_index()) {
<<<<<<< HEAD

            if (m_result_get < m_result.size() && start < end) {
                ObjKey first_key = BaseType::m_cluster->get_real_key(start);
                auto actual_key = m_result[m_result_get];
                // skip through keys which are in "earlier" leafs than the one selected by start..end:
                while (first_key > actual_key) {
                    m_result_get++;
                    if (m_result_get == m_result.size())
                        return not_found;
                    actual_key = m_result[m_result_get];
=======
            if (m_index_end == 0)
                return not_found;

            if (start <= m_index_last_start)
                m_index_get = 0;
            else
                m_index_last_start = start;

            REALM_ASSERT(m_result);
            while (m_index_get < m_index_end) {
                // m_results are stored in sorted ascending order, guaranteed by the string index
                size_t ndx = size_t(m_result->get(m_index_get));
                if (ndx >= end) {
                    break;
                }
                m_index_get++;
                if (ndx >= start) {
                    return ndx;
>>>>>>> 1e61b17c
                }

                // if actual key is bigger than last key, it is not in this leaf
                ObjKey last_key = BaseType::m_cluster->get_real_key(end - 1);
                if (actual_key > last_key)
                    return not_found;

                // key is known to be in this leaf, so find key whithin leaf keys
                return BaseType::m_cluster->lower_bound_key(ObjKey(actual_key.value - BaseType::m_cluster->get_offset()));
            }

        }

        if (start < end) {
            if (m_nb_needles) {
                s = find_first_haystack(start, end);
            }
            else if (end - start == 1) {
                if (this->m_leaf_ptr->get(start) == this->m_value) {
                    s = start;
                }
            }
            else {
                s = this->m_leaf_ptr->template find_first<Equal>(this->m_value, start, end);
            }
        }
        return s;
    }

    std::string describe(util::serializer::SerialisationState& state) const override
    {
        REALM_ASSERT(this->m_condition_column_key);
        std::string col_descr = state.describe_column(this->m_table, this->m_condition_column_key);

        if (m_needles.empty()) {
            return col_descr + " " + Equal::description() + " " +
                   util::serializer::print_value(IntegerNodeBase<LeafType>::m_value);
        }

        // FIXME: once the parser supports it, print something like "column IN {n1, n2, n3}"
        std::string desc = "(";
        bool is_first = true;
        for (auto it : m_needles) {
            if (!is_first)
                desc += " or ";
            desc +=
                col_descr + " " + Equal::description() + " " + util::serializer::print_value(it); // "it" may be null
            is_first = false;
        }
        desc += ")";
        return desc;
    }

    std::unique_ptr<ParentNode> clone(Transaction* tr) const override
    {
        return std::unique_ptr<ParentNode>(new ThisType(*this, tr));
    }

private:
    std::unordered_set<TConditionValue> m_needles;
<<<<<<< HEAD
    std::vector<ObjKey> m_result;
    size_t m_nb_needles = 0;
    size_t m_result_get = 0;
=======
    std::unique_ptr<IntegerColumn> m_result;
    size_t m_nb_needles = 0;
    size_t m_index_get = 0;
    size_t m_index_last_start = 0;
    size_t m_index_end = 0;
>>>>>>> 1e61b17c

    IntegerNode(const IntegerNode<LeafType, Equal>& from, Transaction* patches)
        : BaseType(from, patches)
        , m_needles(from.m_needles)
    {
    }
    size_t find_first_haystack(size_t start, size_t end)
    {
        const auto not_in_set = m_needles.end();
        // for a small number of conditions, it is faster to do a linear search than to compute the hash
        // the decision threshold was determined experimentally to be 22 conditions
        bool search = m_nb_needles < 22;
        auto cmp_fn = [this, search, not_in_set](const auto& v) {
            if (search) {
                for (auto it = m_needles.begin(); it != not_in_set; ++it) {
                    if (*it == v)
                        return true;
                }
                return false;
            }
            else {
                return (m_needles.find(v) != not_in_set);
            }
        };
        for (size_t i = start; i < end; ++i) {
            auto val = this->m_leaf_ptr->get(i);
            if (cmp_fn(val)) {
                return i;
            }
        }
        return realm::npos;
    }
};


// This node is currently used for floats and doubles only
template <class LeafType, class TConditionFunction>
class FloatDoubleNode : public ParentNode {
public:
    using TConditionValue = typename LeafType::value_type;
    static const bool special_null_node = false;

    FloatDoubleNode(TConditionValue v, ColKey column_key)
        : m_value(v)
    {
        m_condition_column_key = column_key;
        m_dT = 1.0;
    }
    FloatDoubleNode(null, ColKey column_key)
        : m_value(null::get_null_float<TConditionValue>())
    {
        m_condition_column_key = column_key;
        m_dT = 1.0;
    }

    void cluster_changed() override
    {
        // Assigning nullptr will cause the Leaf destructor to be called. Must
        // be done before assigning a new one. Otherwise the destructor will be
        // called after the constructor is called and that is unfortunate if
        // the object has the same address. (As in this case)
        m_array_ptr = nullptr;
        // Create new Leaf
        m_array_ptr = LeafPtr(new (&m_leaf_cache_storage) LeafType(m_table->get_alloc()));
        m_cluster->init_leaf(this->m_condition_column_key, m_array_ptr.get());
        m_leaf_ptr = m_array_ptr.get();
    }

    void init() override
    {
        ParentNode::init();
        m_dD = 100.0;
    }

    size_t find_first_local(size_t start, size_t end) override
    {
        TConditionFunction cond;

        auto find = [&](bool nullability) {
            bool m_value_nan = nullability ? null::is_null_float(m_value) : false;
            for (size_t s = start; s < end; ++s) {
                TConditionValue v = m_leaf_ptr->get(s);
                REALM_ASSERT(!(null::is_null_float(v) && !nullability));
                if (cond(v, m_value, nullability ? null::is_null_float<TConditionValue>(v) : false, m_value_nan))
                    return s;
            }
            return not_found;
        };

        // This will inline the second case but no the first. Todo, use templated lambda when switching to c++14
        if (m_table->is_nullable(m_condition_column_key))
            return find(true);
        else
            return find(false);
    }

    std::string describe(util::serializer::SerialisationState& state) const override
    {
        REALM_ASSERT(m_condition_column_key);
        return state.describe_column(ParentNode::m_table, m_condition_column_key) + " " + describe_condition() + " " +
               util::serializer::print_value(FloatDoubleNode::m_value);
    }
    std::string describe_condition() const override
    {
        return TConditionFunction::description();
    }

    std::unique_ptr<ParentNode> clone(Transaction* tr) const override
    {
        return std::unique_ptr<ParentNode>(new FloatDoubleNode(*this, tr));
    }

    FloatDoubleNode(const FloatDoubleNode& from, Transaction* tr)
        : ParentNode(from, tr)
        , m_value(from.m_value)
    {
    }

protected:
    TConditionValue m_value;
    // Leaf cache
    using LeafCacheStorage = typename std::aligned_storage<sizeof(LeafType), alignof(LeafType)>::type;
    using LeafPtr = std::unique_ptr<LeafType, PlacementDelete>;
    LeafCacheStorage m_leaf_cache_storage;
    LeafPtr m_array_ptr;
    const LeafType* m_leaf_ptr = nullptr;
};

template <class T, class TConditionFunction>
class SizeNode : public ParentNode {
public:
    SizeNode(int64_t v, ColKey column)
        : m_value(v)
    {
        m_condition_column_key = column;
    }

    void cluster_changed() override
    {
        // Assigning nullptr will cause the Leaf destructor to be called. Must
        // be done before assigning a new one. Otherwise the destructor will be
        // called after the constructor is called and that is unfortunate if
        // the object has the same address. (As in this case)
        m_array_ptr = nullptr;
        m_array_ptr = LeafPtr(new (&m_leaf_cache_storage) LeafType(m_table->get_alloc()));
        m_cluster->init_leaf(this->m_condition_column_key, m_array_ptr.get());
        m_leaf_ptr = m_array_ptr.get();
    }

    void init() override
    {
        ParentNode::init();
        m_dD = 10.0;
    }

    size_t find_first_local(size_t start, size_t end) override
    {
        for (size_t s = start; s < end; ++s) {
            T v = m_leaf_ptr->get(s);
            if (v) {
                int64_t sz = v.size();
                if (TConditionFunction()(sz, m_value))
                    return s;
            }
        }
        return not_found;
    }

    std::unique_ptr<ParentNode> clone(Transaction* tr) const override
    {
        return std::unique_ptr<ParentNode>(new SizeNode(*this, tr));
    }

    SizeNode(const SizeNode& from, Transaction* tr)
        : ParentNode(from, tr)
        , m_value(from.m_value)
    {
    }

private:
    // Leaf cache
    using LeafType = typename ColumnTypeTraits<T>::cluster_leaf_type;
    using LeafCacheStorage = typename std::aligned_storage<sizeof(LeafType), alignof(LeafType)>::type;
    using LeafPtr = std::unique_ptr<LeafType, PlacementDelete>;
    LeafCacheStorage m_leaf_cache_storage;
    LeafPtr m_array_ptr;
    const LeafType* m_leaf_ptr = nullptr;

    int64_t m_value;
};


template <class T, class TConditionFunction>
class SizeListNode : public ParentNode {
public:
    SizeListNode(int64_t v, ColKey column)
        : m_value(v)
    {
        m_condition_column_key = column;
    }

    void cluster_changed() override
    {
        // Assigning nullptr will cause the Leaf destructor to be called. Must
        // be done before assigning a new one. Otherwise the destructor will be
        // called after the constructor is called and that is unfortunate if
        // the object has the same address. (As in this case)
        m_array_ptr = nullptr;
        m_array_ptr = LeafPtr(new (&m_leaf_cache_storage) ArrayList(m_table->get_alloc()));
        m_cluster->init_leaf(this->m_condition_column_key, m_array_ptr.get());
        m_leaf_ptr = m_array_ptr.get();
    }

    void init() override
    {
        ParentNode::init();
        m_dD = 50.0;
    }

    size_t find_first_local(size_t start, size_t end) override
    {
        for (size_t s = start; s < end; ++s) {
            ref_type ref = m_leaf_ptr->get(s);
            if (ref) {
                ListType list(m_table->get_alloc());
                list.init_from_ref(ref);
                int64_t sz = list.size();
                if (TConditionFunction()(sz, m_value))
                    return s;
            }
        }
        return not_found;
    }

    std::unique_ptr<ParentNode> clone(Transaction* tr) const override
    {
        return std::unique_ptr<ParentNode>(new SizeListNode(*this, tr));
    }

    SizeListNode(const SizeListNode& from, Transaction* tr)
        : ParentNode(from, tr)
        , m_value(from.m_value)
    {
    }

private:
    // Leaf cache
    using ListType = BPlusTree<T>;
    using LeafCacheStorage = typename std::aligned_storage<sizeof(ArrayList), alignof(ArrayList)>::type;
    using LeafPtr = std::unique_ptr<ArrayList, PlacementDelete>;
    LeafCacheStorage m_leaf_cache_storage;
    LeafPtr m_array_ptr;
    const ArrayList* m_leaf_ptr = nullptr;

    int64_t m_value;
};


template <class TConditionFunction>
class BinaryNode : public ParentNode {
public:
    using TConditionValue = BinaryData;
    static const bool special_null_node = false;

    BinaryNode(BinaryData v, ColKey column)
        : m_value(v)
    {
        m_dT = 100.0;
        m_condition_column_key = column;
    }

    BinaryNode(null, ColKey column)
        : BinaryNode(BinaryData{}, column)
    {
    }

    void cluster_changed() override
    {
        m_array_ptr = nullptr;
        m_array_ptr = LeafPtr(new (&m_leaf_cache_storage) ArrayBinary(m_table->get_alloc()));
        m_cluster->init_leaf(this->m_condition_column_key, m_array_ptr.get());
        m_leaf_ptr = m_array_ptr.get();
    }

    void init() override
    {
        ParentNode::init();

        m_dD = 100.0;
    }

    size_t find_first_local(size_t start, size_t end) override
    {
        TConditionFunction condition;
        for (size_t s = start; s < end; ++s) {
            BinaryData value = m_leaf_ptr->get(s);
            if (condition(m_value.get(), value))
                return s;
        }
        return not_found;
    }

    virtual std::string describe(util::serializer::SerialisationState& state) const override
    {
        REALM_ASSERT(m_condition_column_key);
        return state.describe_column(ParentNode::m_table, m_condition_column_key) + " " +
               TConditionFunction::description() + " " + util::serializer::print_value(BinaryNode::m_value.get());
    }

    std::unique_ptr<ParentNode> clone(Transaction* tr) const override
    {
        return std::unique_ptr<ParentNode>(new BinaryNode(*this, tr));
    }

    BinaryNode(const BinaryNode& from, Transaction* tr)
        : ParentNode(from, tr)
        , m_value(from.m_value)
    {
    }

private:
    OwnedBinaryData m_value;
    using LeafCacheStorage = typename std::aligned_storage<sizeof(ArrayBinary), alignof(ArrayBinary)>::type;
    using LeafPtr = std::unique_ptr<ArrayBinary, PlacementDelete>;
    LeafCacheStorage m_leaf_cache_storage;
    LeafPtr m_array_ptr;
    const ArrayBinary* m_leaf_ptr = nullptr;
};

template <class TConditionFunction>
class BoolNode : public ParentNode {
public:
    using TConditionValue = bool;

    BoolNode(util::Optional<bool> v, ColKey column)
        : m_value(v)
    {
        m_condition_column_key = column;
    }

    BoolNode(const BoolNode& from, Transaction* tr)
        : ParentNode(from, tr)
        , m_value(from.m_value)
    {
    }

    void cluster_changed() override
    {
        m_array_ptr = nullptr;
        m_array_ptr = LeafPtr(new (&m_leaf_cache_storage) ArrayBoolNull(m_table->get_alloc()));
        m_cluster->init_leaf(this->m_condition_column_key, m_array_ptr.get());
        m_leaf_ptr = m_array_ptr.get();
    }

    void init() override
    {
        ParentNode::init();

        m_dD = 100.0;
    }

    size_t find_first_local(size_t start, size_t end) override
    {
        TConditionFunction condition;
        bool m_value_is_null = !m_value;
        for (size_t s = start; s < end; ++s) {
            util::Optional<bool> value = m_leaf_ptr->get(s);
            if (condition(value, m_value, !value, m_value_is_null))
                return s;
        }
        return not_found;
    }

    virtual std::string describe(util::serializer::SerialisationState& state) const override
    {
        return state.describe_column(ParentNode::m_table, m_condition_column_key) + " " +
               TConditionFunction::description() + " " + util::serializer::print_value(m_value);
    }

    std::unique_ptr<ParentNode> clone(Transaction* tr) const override
    {
        return std::unique_ptr<ParentNode>(new BoolNode(*this, tr));
    }

private:
    util::Optional<bool> m_value;
    using LeafCacheStorage = typename std::aligned_storage<sizeof(ArrayBoolNull), alignof(ArrayBoolNull)>::type;
    using LeafPtr = std::unique_ptr<ArrayBoolNull, PlacementDelete>;
    LeafCacheStorage m_leaf_cache_storage;
    LeafPtr m_array_ptr;
    const ArrayBoolNull* m_leaf_ptr = nullptr;
};

class TimestampNodeBase : public ParentNode {
public:
    using TConditionValue = Timestamp;
    static const bool special_null_node = false;
    using LeafTypeSeconds = typename IntNullColumn::LeafType;
    using LeafInfoSeconds = typename IntNullColumn::LeafInfo;
    using LeafTypeNanos = typename IntegerColumn::LeafType;
    using LeafInfoNanos = typename IntegerColumn::LeafInfo;

<<<<<<< HEAD
    TimestampNode(Timestamp v, ColKey column)
=======

    TimestampNodeBase(Timestamp v, size_t column)
>>>>>>> 1e61b17c
        : m_value(v)
        , m_needle_seconds(m_value.is_null() ? util::none : util::make_optional(m_value.get_seconds()))
    {
        m_condition_column_key = column;
    }

<<<<<<< HEAD
    TimestampNode(null, ColKey column)
        : TimestampNode(Timestamp{}, column)
=======
    TimestampNodeBase(null, size_t column)
        : TimestampNodeBase(Timestamp{}, column)
>>>>>>> 1e61b17c
    {
    }

    void cluster_changed() override
    {
        m_array_ptr = nullptr;
        m_array_ptr = LeafPtr(new (&m_leaf_cache_storage) ArrayTimestamp(m_table->get_alloc()));
        m_cluster->init_leaf(this->m_condition_column_key, m_array_ptr.get());
        m_leaf_ptr = m_array_ptr.get();
    }

    void init() override
    {
        ParentNode::init();

        m_dD = 100.0;

        // Clear leaf cache
        m_leaf_end_seconds = 0;
        m_array_ptr_seconds.reset(); // Explicitly destroy the old one first, because we're reusing the memory.
        m_array_ptr_seconds.reset(new (&m_leaf_cache_storage_seconds) LeafTypeSeconds(m_table->get_alloc()));
        m_leaf_end_nanos = 0;
        m_array_ptr_nanos.reset(); // Explicitly destroy the old one first, because we're reusing the memory.
        m_array_ptr_nanos.reset(new (&m_leaf_cache_storage_nanos) LeafTypeNanos(m_table->get_alloc()));
        m_condition_column_is_nullable = m_condition_column->is_nullable();
    }

protected:
    void get_leaf_seconds(const TimestampColumn& col, size_t ndx)
    {
<<<<<<< HEAD
        TConditionFunction condition;
        bool m_value_is_null = m_value.is_null();
        for (size_t s = start; s < end; ++s) {
            Timestamp value = m_leaf_ptr->get(s);
            if (condition(value, m_value, value.is_null(), m_value_is_null))
                return s;
        }
        return not_found;
=======
        size_t ndx_in_leaf;
        LeafInfoSeconds leaf_info_seconds{&m_leaf_ptr_seconds, m_array_ptr_seconds.get()};
        col.get_seconds_leaf(ndx, ndx_in_leaf, leaf_info_seconds);
        m_leaf_start_seconds = ndx - ndx_in_leaf;
        m_leaf_end_seconds = m_leaf_start_seconds + m_leaf_ptr_seconds->size();
>>>>>>> 1e61b17c
    }

    void get_leaf_nanos(const TimestampColumn& col, size_t ndx)
    {
<<<<<<< HEAD
        REALM_ASSERT(m_condition_column_key);
        return state.describe_column(ParentNode::m_table, m_condition_column_key) + " " +
               TConditionFunction::description() + " " + util::serializer::print_value(TimestampNode::m_value);
    }

    std::unique_ptr<ParentNode> clone(Transaction* tr) const override
    {
        return std::unique_ptr<ParentNode>(new TimestampNode(*this, tr));
    }

    TimestampNode(const TimestampNode& from, Transaction* tr)
        : ParentNode(from, tr)
        , m_value(from.m_value)
=======
        size_t ndx_in_leaf;
        LeafInfoNanos leaf_info_nanos{&m_leaf_ptr_nanos, m_array_ptr_nanos.get()};
        col.get_nanoseconds_leaf(ndx, ndx_in_leaf, leaf_info_nanos);
        m_leaf_start_nanos = ndx - ndx_in_leaf;
        m_leaf_end_nanos = m_leaf_start_nanos + m_leaf_ptr_nanos->size();
    }

    util::Optional<int64_t> get_seconds_and_cache(size_t ndx)
    {
        // Cache internal leaves
        if (ndx >= this->m_leaf_end_seconds || ndx < this->m_leaf_start_seconds) {
            this->get_leaf_seconds(*this->m_condition_column, ndx);
        }
        const size_t ndx_in_leaf = ndx - m_leaf_start_seconds;
        return this->m_leaf_ptr_seconds->get(ndx_in_leaf);
    }

    int32_t get_nanoseconds_and_cache(size_t ndx)
    {
        // Cache internal leaves
        if (ndx >= this->m_leaf_end_nanos || ndx < this->m_leaf_start_nanos) {
            this->get_leaf_nanos(*this->m_condition_column, ndx);
        }
        return int32_t(this->m_leaf_ptr_nanos->get(ndx - this->m_leaf_start_nanos));
    }

    TimestampNodeBase(const TimestampNodeBase& from, QueryNodeHandoverPatches* patches)
        : ParentNode(from, patches)
        , m_value(from.m_value)
        , m_needle_seconds(from.m_needle_seconds)
        , m_condition_column(from.m_condition_column)
        , m_condition_column_is_nullable(from.m_condition_column_is_nullable)
>>>>>>> 1e61b17c
    {
    }

    Timestamp m_value;
<<<<<<< HEAD
    using LeafCacheStorage = typename std::aligned_storage<sizeof(ArrayTimestamp), alignof(ArrayTimestamp)>::type;
    using LeafPtr = std::unique_ptr<ArrayTimestamp, PlacementDelete>;
    LeafCacheStorage m_leaf_cache_storage;
    LeafPtr m_array_ptr;
    const ArrayTimestamp* m_leaf_ptr = nullptr;
=======
    util::Optional<int64_t> m_needle_seconds;
    const TimestampColumn* m_condition_column;
    bool m_condition_column_is_nullable = false;

    // Leaf cache seconds
    using LeafCacheStorageSeconds =
        typename std::aligned_storage<sizeof(LeafTypeSeconds), alignof(LeafTypeSeconds)>::type;
    LeafCacheStorageSeconds m_leaf_cache_storage_seconds;
    std::unique_ptr<LeafTypeSeconds, PlacementDelete> m_array_ptr_seconds;
    const LeafTypeSeconds* m_leaf_ptr_seconds = nullptr;
    size_t m_leaf_start_seconds = npos;
    size_t m_leaf_end_seconds = 0;

    // Leaf cache nanoseconds
    using LeafCacheStorageNanos = typename std::aligned_storage<sizeof(LeafTypeNanos), alignof(LeafTypeNanos)>::type;
    LeafCacheStorageNanos m_leaf_cache_storage_nanos;
    std::unique_ptr<LeafTypeNanos, PlacementDelete> m_array_ptr_nanos;
    const LeafTypeNanos* m_leaf_ptr_nanos = nullptr;
    size_t m_leaf_start_nanos = npos;
    size_t m_leaf_end_nanos = 0;
>>>>>>> 1e61b17c
};

template <class TConditionFunction>
class TimestampNode : public TimestampNodeBase {
public:
    using TimestampNodeBase::TimestampNodeBase;

    template <class Condition>
    size_t find_first_local_seconds(size_t start, size_t end)
    {
        while (start < end) {
            // Cache internal leaves
            if (start >= this->m_leaf_end_seconds || start < this->m_leaf_start_seconds) {
                this->get_leaf_seconds(*this->m_condition_column, start);
            }

            size_t end2;
            if (end > this->m_leaf_end_seconds)
                end2 = this->m_leaf_end_seconds - this->m_leaf_start_seconds;
            else
                end2 = end - this->m_leaf_start_seconds;

            size_t s = this->m_leaf_ptr_seconds->template find_first<Condition>(
                m_needle_seconds, start - this->m_leaf_start_seconds, end2);

            if (s == not_found) {
                start = this->m_leaf_end_seconds;
                continue;
            }
            return s + this->m_leaf_start_seconds;
        }
        return not_found;
    }

    // see query_engine.cpp for operator specialisations
    size_t find_first_local(size_t start, size_t end) override
    {
        REALM_ASSERT(this->m_table);

        size_t ret = m_condition_column->find<TConditionFunction>(m_value, start, end);
        return ret;
    }

    virtual std::string describe(util::serializer::SerialisationState& state) const override
    {
        REALM_ASSERT(m_condition_column != nullptr);
        return state.describe_column(ParentNode::m_table, m_condition_column->get_column_index()) + " " +
               TConditionFunction::description() + " " + util::serializer::print_value(TimestampNode::m_value);
    }

    std::unique_ptr<ParentNode> clone(QueryNodeHandoverPatches* patches) const override
    {
        return std::unique_ptr<ParentNode>(new TimestampNode(*this, patches));
    }
};

template <>
size_t TimestampNode<Greater>::find_first_local(size_t start, size_t end);
template <>
size_t TimestampNode<Less>::find_first_local(size_t start, size_t end);
template <>
size_t TimestampNode<GreaterEqual>::find_first_local(size_t start, size_t end);
template <>
size_t TimestampNode<LessEqual>::find_first_local(size_t start, size_t end);
template <>
size_t TimestampNode<Equal>::find_first_local(size_t start, size_t end);
template <>
size_t TimestampNode<NotEqual>::find_first_local(size_t start, size_t end);
template <>
size_t TimestampNode<NotNull>::find_first_local(size_t start, size_t end);

class StringNodeBase : public ParentNode {
public:
    using TConditionValue = StringData;
    static const bool special_null_node = true;

    StringNodeBase(StringData v, ColKey column)
        : m_value(v.is_null() ? util::none : util::make_optional(std::string(v)))
    {
        m_condition_column_key = column;
    }

    void table_changed() override
    {
        m_is_string_enum = m_table->is_enumerated(m_condition_column_key);
        m_has_search_index = m_table->has_search_index(m_condition_column_key);
    }

    void cluster_changed() override
    {
        // Assigning nullptr will cause the Leaf destructor to be called. Must
        // be done before assigning a new one. Otherwise the destructor will be
        // called after the constructor is called and that is unfortunate if
        // the object has the same address. (As in this case)
        m_array_ptr = nullptr;
        // Create new Leaf
        m_array_ptr = LeafPtr(new (&m_leaf_cache_storage) ArrayString(m_table->get_alloc()));
        m_cluster->init_leaf(this->m_condition_column_key, m_array_ptr.get());
        m_leaf_ptr = m_array_ptr.get();
    }

    bool has_search_index() const
    {
        return m_table->has_search_index(m_condition_column_key);
    }

    void init() override
    {
        ParentNode::init();

        m_dT = 10.0;
        m_probes = 0;
        m_matches = 0;
        m_end_s = 0;
        m_leaf_start = 0;
        m_leaf_end = 0;
    }

    virtual void clear_leaf_state()
    {
        m_array_ptr = nullptr;
    }

    StringNodeBase(const StringNodeBase& from, Transaction* tr)
        : ParentNode(from, tr)
        , m_value(from.m_value)
        , m_is_string_enum(from.m_is_string_enum)
        , m_has_search_index(from.m_has_search_index)
    {
    }

    virtual std::string describe(util::serializer::SerialisationState& state) const override
    {
        REALM_ASSERT(m_condition_column_key);
        StringData sd;
        if (bool(StringNodeBase::m_value)) {
            sd = StringData(StringNodeBase::m_value.value());
        }
        return state.describe_column(ParentNode::m_table, m_condition_column_key) + " " + describe_condition() + " " +
               util::serializer::print_value(sd);
    }

protected:
    util::Optional<std::string> m_value;

    using LeafCacheStorage = typename std::aligned_storage<sizeof(ArrayString), alignof(ArrayString)>::type;
    using LeafPtr = std::unique_ptr<ArrayString, PlacementDelete>;
    LeafCacheStorage m_leaf_cache_storage;
    LeafPtr m_array_ptr;
    const ArrayString* m_leaf_ptr = nullptr;

    bool m_is_string_enum = false;
    bool m_has_search_index = false;

    size_t m_end_s = 0;
    size_t m_leaf_start = 0;
    size_t m_leaf_end = 0;

    inline StringData get_string(size_t s)
    {
        return m_leaf_ptr->get(s);
    }
};

// Conditions for strings. Note that Equal is specialized later in this file!
template <class TConditionFunction>
class StringNode : public StringNodeBase {
public:
    StringNode(StringData v, ColKey column)
        : StringNodeBase(v, column)
    {
        auto upper = case_map(v, true);
        auto lower = case_map(v, false);
        if (!upper || !lower) {
            error_code = "Malformed UTF-8: " + std::string(v);
        }
        else {
            m_ucase = std::move(*upper);
            m_lcase = std::move(*lower);
        }
    }

    void init() override
    {
        clear_leaf_state();

        m_dD = 100.0;

        StringNodeBase::init();
    }

    size_t find_first_local(size_t start, size_t end) override
    {
        TConditionFunction cond;

        for (size_t s = start; s < end; ++s) {
            StringData t = get_string(s);
<<<<<<< HEAD

            if (cond(StringData(m_value), m_ucase.data(), m_lcase.data(), t))
=======
            
            if (cond(StringData(m_value), m_ucase.c_str(), m_lcase.c_str(), t))
>>>>>>> 1e61b17c
                return s;
        }
        return not_found;
    }

    virtual std::string describe_condition() const override
    {
        return TConditionFunction::description();
    }

    std::unique_ptr<ParentNode> clone(Transaction* tr) const override
    {
        return std::unique_ptr<ParentNode>(new StringNode<TConditionFunction>(*this, tr));
    }

    StringNode(const StringNode& from, Transaction* tr)
        : StringNodeBase(from, tr)
        , m_ucase(from.m_ucase)
        , m_lcase(from.m_lcase)
    {
    }

protected:
    std::string m_ucase;
    std::string m_lcase;
};

// Specialization for Contains condition on Strings - we specialize because we can utilize Boyer-Moore
template <>
class StringNode<Contains> : public StringNodeBase {
public:
    StringNode(StringData v, ColKey column)
        : StringNodeBase(v, column)
        , m_charmap()
    {
        if (v.size() == 0)
            return;

        // Build a dictionary of char-to-last distances in the search string
        // (zero indicates that the char is not in needle)
        size_t last_char_pos = v.size() - 1;
        for (size_t i = 0; i < last_char_pos; ++i) {
            // we never jump longer increments than 255 chars, even if needle is longer (to fit in one byte)
            uint8_t jump = last_char_pos - i < 255 ? static_cast<uint8_t>(last_char_pos - i) : 255;

            unsigned char c = v[i];
            m_charmap[c] = jump;
        }
    }

    void init() override
    {
        clear_leaf_state();

        m_dD = 100.0;

        StringNodeBase::init();
    }


    size_t find_first_local(size_t start, size_t end) override
    {
        Contains cond;

        for (size_t s = start; s < end; ++s) {
            StringData t = get_string(s);

            if (cond(StringData(m_value), m_charmap, t))
                return s;
        }
        return not_found;
    }

    virtual std::string describe_condition() const override
    {
        return Contains::description();
    }


    std::unique_ptr<ParentNode> clone(Transaction* tr) const override
    {
        return std::unique_ptr<ParentNode>(new StringNode<Contains>(*this, tr));
    }

    StringNode(const StringNode& from, Transaction* tr)
        : StringNodeBase(from, tr)
        , m_charmap(from.m_charmap)
    {
    }

protected:
    std::array<uint8_t, 256> m_charmap;
};

// Specialization for ContainsIns condition on Strings - we specialize because we can utilize Boyer-Moore
template <>
class StringNode<ContainsIns> : public StringNodeBase {
public:
    StringNode(StringData v, ColKey column)
        : StringNodeBase(v, column)
        , m_charmap()
    {
        auto upper = case_map(v, true);
        auto lower = case_map(v, false);
        if (!upper || !lower) {
            error_code = "Malformed UTF-8: " + std::string(v);
        }
        else {
            m_ucase = std::move(*upper);
            m_lcase = std::move(*lower);
        }

        if (v.size() == 0)
            return;

        // Build a dictionary of char-to-last distances in the search string
        // (zero indicates that the char is not in needle)
        size_t last_char_pos = m_ucase.size() - 1;
        for (size_t i = 0; i < last_char_pos; ++i) {
            // we never jump longer increments than 255 chars, even if needle is longer (to fit in one byte)
            uint8_t jump = last_char_pos - i < 255 ? static_cast<uint8_t>(last_char_pos - i) : 255;

            unsigned char uc = m_ucase[i];
            unsigned char lc = m_lcase[i];
            m_charmap[uc] = jump;
            m_charmap[lc] = jump;
        }
    }

    void init() override
    {
        clear_leaf_state();

        m_dD = 100.0;

        StringNodeBase::init();
    }


    size_t find_first_local(size_t start, size_t end) override
    {
        ContainsIns cond;

        for (size_t s = start; s < end; ++s) {
            StringData t = get_string(s);
            // The current behaviour is to return all results when querying for a null string.
            // See comment above Query_NextGen_StringConditions on why every string including "" contains null.
            if (!bool(m_value)) {
                return s;
            }
            if (cond(StringData(m_value), m_ucase.c_str(), m_lcase.c_str(), m_charmap, t))
                return s;
        }
        return not_found;
    }

    virtual std::string describe_condition() const override
    {
        return ContainsIns::description();
    }

    std::unique_ptr<ParentNode> clone(Transaction* tr) const override
    {
        return std::unique_ptr<ParentNode>(new StringNode<ContainsIns>(*this, tr));
    }

    StringNode(const StringNode& from, Transaction* tr)
        : StringNodeBase(from, tr)
        , m_charmap(from.m_charmap)
        , m_ucase(from.m_ucase)
        , m_lcase(from.m_lcase)
    {
    }

protected:
    std::array<uint8_t, 256> m_charmap;
    std::string m_ucase;
    std::string m_lcase;
};

class StringNodeEqualBase : public StringNodeBase {
public:
    StringNodeEqualBase(StringData v, ColKey column)
        : StringNodeBase(v, column)
    {
    }
    StringNodeEqualBase(const StringNodeEqualBase& from, Transaction* tr)
        : StringNodeBase(from, tr)
    {
    }

    void init() override;

    size_t find_first_local(size_t start, size_t end) override;

    virtual std::string describe_condition() const override
    {
        return Equal::description();
    }

protected:
    ObjKey m_actual_key;
    size_t m_results_start;
    size_t m_results_end;

    inline BinaryData str_to_bin(const StringData& s) noexcept
    {
        return BinaryData(s.data(), s.size());
    }

    virtual ObjKey get_key(size_t ndx) = 0;
    virtual void _search_index_init() = 0;
    virtual size_t _find_first_local(size_t start, size_t end) = 0;
};

// Specialization for Equal condition on Strings - we specialize because we can utilize indexes (if they exist) for
// Equal. This specialisation also supports combining other StringNode<Equal> conditions into itself in order to
// optimise the non-indexed linear search that can be happen when many conditions are OR'd together in an "IN" query.
// Future optimization: make specialization for greater, notequal, etc
template <>
class StringNode<Equal> : public StringNodeEqualBase {
public:
    using StringNodeEqualBase::StringNodeEqualBase;

    void _search_index_init() override;

    void consume_condition(StringNode<Equal>* other);

    std::unique_ptr<ParentNode> clone(Transaction* tr) const override
    {
        return std::unique_ptr<ParentNode>(new StringNode<Equal>(*this, tr));
    }

    std::string describe(util::serializer::SerialisationState& state) const override;

    StringNode<Equal>(const StringNode& from, Transaction* tr)
        : StringNodeEqualBase(from, tr)
    {
        for (auto it = from.m_needles.begin(); it != from.m_needles.end(); ++it) {
            if (it->data() == nullptr && it->size() == 0) {
                m_needles.insert(StringData()); // nulls
            }
            else {
                m_needle_storage.emplace_back(StringBuffer());
                m_needle_storage.back().append(it->data(), it->size());
                m_needles.insert(StringData(m_needle_storage.back().data(), m_needle_storage.back().size()));
            }
        }
    }

private:
    std::unique_ptr<IntegerColumn> m_index_matches;

    ObjKey get_key(size_t ndx) override
    {
        return ObjKey(m_index_matches->get(ndx));
    }

    size_t _find_first_local(size_t start, size_t end) override;
    std::unordered_set<StringData> m_needles;
    std::vector<StringBuffer> m_needle_storage;
};


// Specialization for EqualIns condition on Strings - we specialize because we can utilize indexes (if they exist) for
// EqualIns.
template <>
class StringNode<EqualIns> : public StringNodeEqualBase {
public:
    StringNode(StringData v, ColKey column)
        : StringNodeEqualBase(v, column)
    {
        auto upper = case_map(v, true);
        auto lower = case_map(v, false);
        if (!upper || !lower) {
            error_code = "Malformed UTF-8: " + std::string(v);
        }
        else {
            m_ucase = std::move(*upper);
            m_lcase = std::move(*lower);
        }
    }

    void clear_leaf_state() override
    {
        StringNodeEqualBase::clear_leaf_state();
        m_index_matches.clear();
    }

    void _search_index_init() override;

    virtual std::string describe_condition() const override
    {
        return EqualIns::description();
    }

    std::unique_ptr<ParentNode> clone(Transaction* tr) const override
    {
        return std::unique_ptr<ParentNode>(new StringNode(*this, tr));
    }

    StringNode(const StringNode& from, Transaction* tr)
        : StringNodeEqualBase(from, tr)
        , m_ucase(from.m_ucase)
        , m_lcase(from.m_lcase)
    {
    }

private:
    // Used for index lookup
    std::vector<ObjKey> m_index_matches;
    std::string m_ucase;
    std::string m_lcase;

    ObjKey get_key(size_t ndx) override
    {
        return m_index_matches[ndx];
    }
    size_t _find_first_local(size_t start, size_t end) override;
};

// OR node contains at least two node pointers: Two or more conditions to OR
// together in m_conditions, and the next AND condition (if any) in m_child.
//
// For 'second.equal(23).begin_group().first.equal(111).Or().first.equal(222).end_group().third().equal(555)', this
// will first set m_conditions[0] = left-hand-side through constructor, and then later, when .first.equal(222) is
// invoked, invocation will set m_conditions[1] = right-hand-side through Query& Query::Or() (see query.cpp).
// In there, m_child is also set to next AND condition (if any exists) following the OR.
class OrNode : public ParentNode {
public:
    OrNode(std::unique_ptr<ParentNode> condition)
    {
        m_dT = 50.0;
        if (condition)
            m_conditions.emplace_back(std::move(condition));
    }

    OrNode(const OrNode& other, Transaction* tr)
        : ParentNode(other, tr)
    {
        for (const auto& condition : other.m_conditions) {
            m_conditions.emplace_back(condition->clone(tr));
        }
    }

    void table_changed() override
    {
        for (auto& condition : m_conditions) {
            condition->set_table(*m_table);
        }
    }

    void cluster_changed() override
    {
        for (auto& condition : m_conditions) {
            condition->set_cluster(m_cluster);
        }

        m_start.clear();
        m_start.resize(m_conditions.size(), 0);

        m_last.clear();
        m_last.resize(m_conditions.size(), 0);

        m_was_match.clear();
        m_was_match.resize(m_conditions.size(), false);
    }

    std::string describe(util::serializer::SerialisationState& state) const override
    {
        std::string s;
        for (size_t i = 0; i < m_conditions.size(); ++i) {
            if (m_conditions[i]) {
                s += m_conditions[i]->describe_expression(state);
                if (i != m_conditions.size() - 1) {
                    s += " or ";
                }
            }
        }
        if (m_conditions.size() > 1) {
            s = "(" + s + ")";
        }
        return s;
    }

    void collect_dependencies(std::vector<TableKey>& versions) const override
    {
        for (const auto& cond : m_conditions) {
            cond->collect_dependencies(versions);
        }
    }

    void init() override
    {
        ParentNode::init();

        m_dD = 10.0;

        std::sort(m_conditions.begin(), m_conditions.end(),
                  [](auto& a, auto& b) { return a->m_condition_column_key < b->m_condition_column_key; });

        combine_conditions<StringNode<Equal>>();
        combine_conditions<IntegerNode<ArrayInteger, Equal>>();
        combine_conditions<IntegerNode<ArrayIntNull, Equal>>();

        m_start.clear();
        m_start.resize(m_conditions.size(), 0);

        m_last.clear();
        m_last.resize(m_conditions.size(), 0);

        m_was_match.clear();
        m_was_match.resize(m_conditions.size(), false);

        std::vector<ParentNode*> v;
        for (auto& condition : m_conditions) {
            condition->init();
            v.clear();
            condition->gather_children(v);
        }
    }

    size_t find_first_local(size_t start, size_t end) override
    {
        if (start >= end)
            return not_found;

        size_t index = not_found;

        for (size_t c = 0; c < m_conditions.size(); ++c) {
            // out of order search; have to discard cached results
            if (start < m_start[c]) {
                m_last[c] = 0;
                m_was_match[c] = false;
            }
            // already searched this range and didn't match
            else if (m_last[c] >= end)
                continue;
            // already search this range and *did* match
            else if (m_was_match[c] && m_last[c] >= start) {
                if (index > m_last[c])
                    index = m_last[c];
                continue;
            }

            m_start[c] = start;
            size_t fmax = std::max(m_last[c], start);
            size_t f = m_conditions[c]->find_first(fmax, end);
            m_was_match[c] = f != not_found;
            m_last[c] = f == not_found ? end : f;
            if (f != not_found && index > m_last[c])
                index = m_last[c];
        }

        return index;
    }

    std::string validate() override
    {
        if (error_code != "")
            return error_code;
        if (m_conditions.size() == 0)
            return "Missing left-hand side of OR";
        if (m_conditions.size() == 1)
            return "Missing right-hand side of OR";
        std::string s;
        if (m_child != 0)
            s = m_child->validate();
        if (s != "")
            return s;
        for (size_t i = 0; i < m_conditions.size(); ++i) {
            s = m_conditions[i]->validate();
            if (s != "")
                return s;
        }
        return "";
    }

    std::unique_ptr<ParentNode> clone(Transaction* tr) const override
    {
        return std::unique_ptr<ParentNode>(new OrNode(*this, tr));
    }

    std::vector<std::unique_ptr<ParentNode>> m_conditions;

private:
    template<class QueryNodeType>
    void combine_conditions() {
        QueryNodeType* first_match = nullptr;
        QueryNodeType* advance = nullptr;
        auto it = m_conditions.begin();
        while (it != m_conditions.end()) {
            // Only try to optimize on QueryNodeType conditions without search index
            auto node = it->get();
            if ((first_match = dynamic_cast<QueryNodeType*>(node)) && first_match->m_child == nullptr &&
                !first_match->has_search_index()) {
                auto col_key = first_match->m_condition_column_key;
                auto next = it + 1;
                while (next != m_conditions.end() && (*next)->m_condition_column_key == col_key) {
                    auto next_node = next->get();
                    if ((advance = dynamic_cast<QueryNodeType*>(next_node)) && next_node->m_child == nullptr) {
                        first_match->consume_condition(advance);
                        next = m_conditions.erase(next);
                    }
                    else {
                        ++next;
                    }
                }
                it = next;
            }
            else {
                ++it;
            }
        }
    }

    // start index of the last find for each cond
    std::vector<size_t> m_start;
    // last looked at index of the lasft find for each cond
    // is a matching index if m_was_match is true
    std::vector<size_t> m_last;
    std::vector<bool> m_was_match;
};


class NotNode : public ParentNode {
public:
    NotNode(std::unique_ptr<ParentNode> condition)
        : m_condition(std::move(condition))
    {
        m_dT = 50.0;
    }

    void table_changed() override
    {
        m_condition->set_table(*m_table);
    }

    void cluster_changed() override
    {
        m_condition->set_cluster(m_cluster);
        // Heuristics bookkeeping:
        m_known_range_start = 0;
        m_known_range_end = 0;
        m_first_in_known_range = not_found;
    }

    void init() override
    {
        ParentNode::init();

        m_dD = 10.0;

        std::vector<ParentNode*> v;

        m_condition->init();
        v.clear();
        m_condition->gather_children(v);
    }

    size_t find_first_local(size_t start, size_t end) override;

    std::string validate() override
    {
        if (error_code != "")
            return error_code;
        if (m_condition == 0)
            return "Missing argument to Not";
        std::string s;
        if (m_child != 0)
            s = m_child->validate();
        if (s != "")
            return s;
        s = m_condition->validate();
        if (s != "")
            return s;
        return "";
    }

    std::string describe(util::serializer::SerialisationState& state) const override
    {
        if (m_condition) {
            return "!(" + m_condition->describe_expression(state) + ")";
        }
        return "!()";
    }

    void collect_dependencies(std::vector<TableKey>& versions) const override
    {
        if (m_condition) {
            m_condition->collect_dependencies(versions);
        }
    }


    std::unique_ptr<ParentNode> clone(Transaction* tr) const override
    {
        return std::unique_ptr<ParentNode>(new NotNode(*this, tr));
    }

    NotNode(const NotNode& from, Transaction* tr)
        : ParentNode(from, tr)
        , m_condition(from.m_condition ? from.m_condition->clone(tr) : nullptr)
        , m_known_range_start(from.m_known_range_start)
        , m_known_range_end(from.m_known_range_end)
        , m_first_in_known_range(from.m_first_in_known_range)
    {
    }

    std::unique_ptr<ParentNode> m_condition;

private:
    // FIXME This heuristic might as well be reused for all condition nodes.
    size_t m_known_range_start;
    size_t m_known_range_end;
    size_t m_first_in_known_range;

    bool evaluate_at(size_t rowndx);
    void update_known(size_t start, size_t end, size_t first);
    size_t find_first_loop(size_t start, size_t end);
    size_t find_first_covers_known(size_t start, size_t end);
    size_t find_first_covered_by_known(size_t start, size_t end);
    size_t find_first_overlap_lower(size_t start, size_t end);
    size_t find_first_overlap_upper(size_t start, size_t end);
    size_t find_first_no_overlap(size_t start, size_t end);
};


// Compare two columns with eachother row-by-row
template <class LeafType, class TConditionFunction>
class TwoColumnsNode : public ParentNode {
public:
    using TConditionValue = typename LeafType::value_type;

    TwoColumnsNode(ColKey column1, ColKey column2)
    {
        m_dT = 100.0;
        m_condition_column_key1 = column1;
        m_condition_column_key2 = column2;
    }

    ~TwoColumnsNode() noexcept override
    {
    }

    void cluster_changed() override
    {
        m_array_ptr1 = nullptr;
        m_array_ptr1 = LeafPtr(new (&m_leaf_cache_storage1) LeafType(m_table->get_alloc()));
        this->m_cluster->init_leaf(this->m_condition_column_key1, m_array_ptr1.get());
        m_leaf_ptr1 = m_array_ptr1.get();

        m_array_ptr2 = nullptr;
        m_array_ptr2 = LeafPtr(new (&m_leaf_cache_storage2) LeafType(m_table->get_alloc()));
        this->m_cluster->init_leaf(this->m_condition_column_key2, m_array_ptr2.get());
        m_leaf_ptr2 = m_array_ptr2.get();
    }

    virtual std::string describe(util::serializer::SerialisationState& state) const override
    {
        REALM_ASSERT(m_condition_column_key1 && m_condition_column_key2);
        return state.describe_column(ParentNode::m_table, m_condition_column_key1) + " " + describe_condition() +
               " " + state.describe_column(ParentNode::m_table, m_condition_column_key2);
    }

    virtual std::string describe_condition() const override
    {
        return TConditionFunction::description();
    }

    void init() override
    {
        ParentNode::init();
        m_dD = 100.0;
    }

    size_t find_first_local(size_t start, size_t end) override
    {
        size_t s = start;

        while (s < end) {
            if (std::is_same<TConditionValue, int64_t>::value) {
                // For int64_t we've created an array intrinsics named compare_leafs which template expands bitwidths
                // of boths arrays to make Get faster.
                QueryState<int64_t> qs(act_ReturnFirst);
                bool resume = m_leaf_ptr1->template compare_leafs<TConditionFunction, act_ReturnFirst>(
                    m_leaf_ptr2, start, end, 0, &qs, CallbackDummy());

                if (resume)
                    s = end;
                else
                    return to_size_t(qs.m_state);
            }
            else {
// This is for float and double.

#if 0 && defined(REALM_COMPILER_AVX)
// AVX has been disabled because of array alignment (see https://app.asana.com/0/search/8836174089724/5763107052506)
//
// For AVX you can call things like if (sseavx<1>()) to test for AVX, and then utilize _mm256_movemask_ps (VC)
// or movemask_cmp_ps (gcc/clang)
//
// See https://github.com/rrrlasse/realm/tree/AVX for an example of utilizing AVX for a two-column search which has
// been benchmarked to: floats: 288 ms vs 552 by using AVX compared to 2-level-unrolled FPU loop. doubles: 415 ms vs
// 475 (more bandwidth bound). Tests against SSE have not been performed; AVX may not pay off. Please benchmark
#endif

                TConditionValue v1 = m_leaf_ptr1->get(s);
                TConditionValue v2 = m_leaf_ptr2->get(s);
                TConditionFunction C;

                if (C(v1, v2))
                    return s;
                else
                    s++;
            }
        }
        return not_found;
    }

    std::unique_ptr<ParentNode> clone(Transaction* tr) const override
    {
        return std::unique_ptr<ParentNode>(new TwoColumnsNode<LeafType, TConditionFunction>(*this, tr));
    }

    TwoColumnsNode(const TwoColumnsNode& from, Transaction* tr)
        : ParentNode(from, tr)
        , m_condition_column_key1(from.m_condition_column_key1)
        , m_condition_column_key2(from.m_condition_column_key2)
    {
    }

private:
    mutable ColKey m_condition_column_key1;
    mutable ColKey m_condition_column_key2;

    using LeafCacheStorage = typename std::aligned_storage<sizeof(LeafType), alignof(LeafType)>::type;
    using LeafPtr = std::unique_ptr<LeafType, PlacementDelete>;

    LeafCacheStorage m_leaf_cache_storage1;
    LeafPtr m_array_ptr1;
    const LeafType* m_leaf_ptr1 = nullptr;
    LeafCacheStorage m_leaf_cache_storage2;
    LeafPtr m_array_ptr2;
    const LeafType* m_leaf_ptr2 = nullptr;
};


// For Next-Generation expressions like col1 / col2 + 123 > col4 * 100.
class ExpressionNode : public ParentNode {
public:
    ExpressionNode(std::unique_ptr<Expression>);

    size_t find_first_local(size_t start, size_t end) override;

    void table_changed() override;
    void cluster_changed() override;
    void collect_dependencies(std::vector<TableKey>&) const override;

    virtual std::string describe(util::serializer::SerialisationState& state) const override;

    std::unique_ptr<ParentNode> clone(Transaction* tr) const override;

private:
    ExpressionNode(const ExpressionNode& from, Transaction* tr);

    std::unique_ptr<Expression> m_expression;
};


class LinksToNode : public ParentNode {
public:
    LinksToNode(ColKey origin_column_key, ObjKey target_key)
        : m_target_keys(1, target_key)
    {
        m_dD = 10.0;
        m_dT = 50.0;
        m_condition_column_key = origin_column_key;
    }

    LinksToNode(ColKey origin_column_key, const std::vector<ObjKey>& target_keys)
        : m_target_keys(target_keys)
    {
        m_dD = 10.0;
        m_dT = 50.0;
        m_condition_column_key = origin_column_key;
    }

    void table_changed() override
    {
        m_column_type = m_table->get_column_type(m_condition_column_key);
        REALM_ASSERT(m_column_type == type_Link || m_column_type == type_LinkList);
    }

    void cluster_changed() override
    {
        m_array_ptr = nullptr;
        if (m_column_type == type_Link) {
            m_array_ptr = LeafPtr(new (&m_storage.m_list) ArrayKey(m_table->get_alloc()));
        }
        else if (m_column_type == type_LinkList) {
            m_array_ptr = LeafPtr(new (&m_storage.m_linklist) ArrayList(m_table->get_alloc()));
        }
        m_cluster->init_leaf(this->m_condition_column_key, m_array_ptr.get());
        m_leaf_ptr = m_array_ptr.get();
    }

    virtual std::string describe(util::serializer::SerialisationState& state) const override
    {
        REALM_ASSERT(m_condition_column_key);
        if (m_target_keys.size() > 1)
            throw SerialisationError("Serialising a query which links to multiple objects is currently unsupported.");
        return state.describe_column(ParentNode::m_table, m_condition_column_key) + " " + describe_condition() + " " +
               util::serializer::print_value(m_target_keys[0]);
    }

    virtual std::string describe_condition() const override
    {
        return "==";
    }

    size_t find_first_local(size_t start, size_t end) override
    {
        if (m_column_type == type_Link) {
            for (auto& key : m_target_keys) {
                if (key) {
                    // LinkColumn stores link to row N as the integer N + 1
                    auto pos = static_cast<const ArrayKey*>(m_leaf_ptr)->find_first(key, start, end);
                    if (pos != realm::npos) {
                        return pos;
                    }
                }
            }
        }
        else if (m_column_type == type_LinkList) {
            ArrayKeyNonNullable arr(m_table->get_alloc());
            for (size_t i = start; i < end; i++) {
                if (ref_type ref = static_cast<const ArrayList*>(m_leaf_ptr)->get(i)) {
                    arr.init_from_ref(ref);
                    for (auto& key : m_target_keys) {
                        if (key) {
                            if (arr.find_first(key, 0, arr.size()) != not_found)
                                return i;
                        }
                    }
                }
            }
        }

        return not_found;
    }

    std::unique_ptr<ParentNode> clone(Transaction*) const override
    {
        return std::unique_ptr<ParentNode>(new LinksToNode(*this));
    }

private:
    std::vector<ObjKey> m_target_keys;
    DataType m_column_type = type_Link;
    using LeafPtr = std::unique_ptr<ArrayPayload, PlacementDelete>;
    union Storage {
        typename std::aligned_storage<sizeof(ArrayKey), alignof(ArrayKey)>::type m_list;
        typename std::aligned_storage<sizeof(ArrayList), alignof(ArrayList)>::type m_linklist;
    };
    Storage m_storage;
    LeafPtr m_array_ptr;
    const ArrayPayload* m_leaf_ptr = nullptr;


    LinksToNode(const LinksToNode& source)
        : ParentNode(source, nullptr)
        , m_target_keys(source.m_target_keys)
        , m_column_type(source.m_column_type)
    {
    }
};

} // namespace realm

#endif // REALM_QUERY_ENGINE_HPP<|MERGE_RESOLUTION|>--- conflicted
+++ resolved
@@ -688,12 +688,6 @@
     }
     ~IntegerNode()
     {
-<<<<<<< HEAD
-=======
-        if (m_result) {
-            m_result->destroy();
-        }
->>>>>>> 1e61b17c
     }
 
     void init() override
@@ -702,25 +696,11 @@
         m_nb_needles = m_needles.size();
 
         if (has_search_index()) {
-<<<<<<< HEAD
             // _search_index_init();
+            m_result.clear();
             auto index = ParentNode::m_table->get_search_index(ParentNode::m_condition_column_key);
             index->find_all(m_result, BaseType::m_value);
             m_result_get = 0;
-=======
-            if (m_result) {
-                m_result->clear();
-            }
-            else {
-                ref_type ref = IntegerColumn::create(Allocator::get_default());
-                m_result = std::make_unique<IntegerColumn>();
-                m_result->init_from_ref(Allocator::get_default(), ref);
-            }
-
-            IntegerNodeBase<ColType>::m_condition_column->find_all(*m_result, this->m_value, 0, realm::npos);
-            m_index_get = 0;
-            m_index_end = m_result->size();
->>>>>>> 1e61b17c
         }
     }
 
@@ -760,7 +740,6 @@
         size_t s = realm::npos;
 
         if (has_search_index()) {
-<<<<<<< HEAD
 
             if (m_result_get < m_result.size() && start < end) {
                 ObjKey first_key = BaseType::m_cluster->get_real_key(start);
@@ -771,26 +750,6 @@
                     if (m_result_get == m_result.size())
                         return not_found;
                     actual_key = m_result[m_result_get];
-=======
-            if (m_index_end == 0)
-                return not_found;
-
-            if (start <= m_index_last_start)
-                m_index_get = 0;
-            else
-                m_index_last_start = start;
-
-            REALM_ASSERT(m_result);
-            while (m_index_get < m_index_end) {
-                // m_results are stored in sorted ascending order, guaranteed by the string index
-                size_t ndx = size_t(m_result->get(m_index_get));
-                if (ndx >= end) {
-                    break;
-                }
-                m_index_get++;
-                if (ndx >= start) {
-                    return ndx;
->>>>>>> 1e61b17c
                 }
 
                 // if actual key is bigger than last key, it is not in this leaf
@@ -851,17 +810,9 @@
 
 private:
     std::unordered_set<TConditionValue> m_needles;
-<<<<<<< HEAD
     std::vector<ObjKey> m_result;
     size_t m_nb_needles = 0;
     size_t m_result_get = 0;
-=======
-    std::unique_ptr<IntegerColumn> m_result;
-    size_t m_nb_needles = 0;
-    size_t m_index_get = 0;
-    size_t m_index_last_start = 0;
-    size_t m_index_end = 0;
->>>>>>> 1e61b17c
 
     IntegerNode(const IntegerNode<LeafType, Equal>& from, Transaction* patches)
         : BaseType(from, patches)
@@ -1259,30 +1210,15 @@
 public:
     using TConditionValue = Timestamp;
     static const bool special_null_node = false;
-    using LeafTypeSeconds = typename IntNullColumn::LeafType;
-    using LeafInfoSeconds = typename IntNullColumn::LeafInfo;
-    using LeafTypeNanos = typename IntegerColumn::LeafType;
-    using LeafInfoNanos = typename IntegerColumn::LeafInfo;
-
-<<<<<<< HEAD
-    TimestampNode(Timestamp v, ColKey column)
-=======
-
-    TimestampNodeBase(Timestamp v, size_t column)
->>>>>>> 1e61b17c
+
+    TimestampNodeBase(Timestamp v, ColKey column)
         : m_value(v)
-        , m_needle_seconds(m_value.is_null() ? util::none : util::make_optional(m_value.get_seconds()))
     {
         m_condition_column_key = column;
     }
 
-<<<<<<< HEAD
-    TimestampNode(null, ColKey column)
-        : TimestampNode(Timestamp{}, column)
-=======
-    TimestampNodeBase(null, size_t column)
+    TimestampNodeBase(null, ColKey column)
         : TimestampNodeBase(Timestamp{}, column)
->>>>>>> 1e61b17c
     {
     }
 
@@ -1299,120 +1235,21 @@
         ParentNode::init();
 
         m_dD = 100.0;
-
-        // Clear leaf cache
-        m_leaf_end_seconds = 0;
-        m_array_ptr_seconds.reset(); // Explicitly destroy the old one first, because we're reusing the memory.
-        m_array_ptr_seconds.reset(new (&m_leaf_cache_storage_seconds) LeafTypeSeconds(m_table->get_alloc()));
-        m_leaf_end_nanos = 0;
-        m_array_ptr_nanos.reset(); // Explicitly destroy the old one first, because we're reusing the memory.
-        m_array_ptr_nanos.reset(new (&m_leaf_cache_storage_nanos) LeafTypeNanos(m_table->get_alloc()));
-        m_condition_column_is_nullable = m_condition_column->is_nullable();
     }
 
 protected:
-    void get_leaf_seconds(const TimestampColumn& col, size_t ndx)
-    {
-<<<<<<< HEAD
-        TConditionFunction condition;
-        bool m_value_is_null = m_value.is_null();
-        for (size_t s = start; s < end; ++s) {
-            Timestamp value = m_leaf_ptr->get(s);
-            if (condition(value, m_value, value.is_null(), m_value_is_null))
-                return s;
-        }
-        return not_found;
-=======
-        size_t ndx_in_leaf;
-        LeafInfoSeconds leaf_info_seconds{&m_leaf_ptr_seconds, m_array_ptr_seconds.get()};
-        col.get_seconds_leaf(ndx, ndx_in_leaf, leaf_info_seconds);
-        m_leaf_start_seconds = ndx - ndx_in_leaf;
-        m_leaf_end_seconds = m_leaf_start_seconds + m_leaf_ptr_seconds->size();
->>>>>>> 1e61b17c
-    }
-
-    void get_leaf_nanos(const TimestampColumn& col, size_t ndx)
-    {
-<<<<<<< HEAD
-        REALM_ASSERT(m_condition_column_key);
-        return state.describe_column(ParentNode::m_table, m_condition_column_key) + " " +
-               TConditionFunction::description() + " " + util::serializer::print_value(TimestampNode::m_value);
-    }
-
-    std::unique_ptr<ParentNode> clone(Transaction* tr) const override
-    {
-        return std::unique_ptr<ParentNode>(new TimestampNode(*this, tr));
-    }
-
-    TimestampNode(const TimestampNode& from, Transaction* tr)
+    TimestampNodeBase(const TimestampNodeBase& from, Transaction* tr)
         : ParentNode(from, tr)
         , m_value(from.m_value)
-=======
-        size_t ndx_in_leaf;
-        LeafInfoNanos leaf_info_nanos{&m_leaf_ptr_nanos, m_array_ptr_nanos.get()};
-        col.get_nanoseconds_leaf(ndx, ndx_in_leaf, leaf_info_nanos);
-        m_leaf_start_nanos = ndx - ndx_in_leaf;
-        m_leaf_end_nanos = m_leaf_start_nanos + m_leaf_ptr_nanos->size();
-    }
-
-    util::Optional<int64_t> get_seconds_and_cache(size_t ndx)
-    {
-        // Cache internal leaves
-        if (ndx >= this->m_leaf_end_seconds || ndx < this->m_leaf_start_seconds) {
-            this->get_leaf_seconds(*this->m_condition_column, ndx);
-        }
-        const size_t ndx_in_leaf = ndx - m_leaf_start_seconds;
-        return this->m_leaf_ptr_seconds->get(ndx_in_leaf);
-    }
-
-    int32_t get_nanoseconds_and_cache(size_t ndx)
-    {
-        // Cache internal leaves
-        if (ndx >= this->m_leaf_end_nanos || ndx < this->m_leaf_start_nanos) {
-            this->get_leaf_nanos(*this->m_condition_column, ndx);
-        }
-        return int32_t(this->m_leaf_ptr_nanos->get(ndx - this->m_leaf_start_nanos));
-    }
-
-    TimestampNodeBase(const TimestampNodeBase& from, QueryNodeHandoverPatches* patches)
-        : ParentNode(from, patches)
-        , m_value(from.m_value)
-        , m_needle_seconds(from.m_needle_seconds)
-        , m_condition_column(from.m_condition_column)
-        , m_condition_column_is_nullable(from.m_condition_column_is_nullable)
->>>>>>> 1e61b17c
     {
     }
 
     Timestamp m_value;
-<<<<<<< HEAD
     using LeafCacheStorage = typename std::aligned_storage<sizeof(ArrayTimestamp), alignof(ArrayTimestamp)>::type;
     using LeafPtr = std::unique_ptr<ArrayTimestamp, PlacementDelete>;
     LeafCacheStorage m_leaf_cache_storage;
     LeafPtr m_array_ptr;
     const ArrayTimestamp* m_leaf_ptr = nullptr;
-=======
-    util::Optional<int64_t> m_needle_seconds;
-    const TimestampColumn* m_condition_column;
-    bool m_condition_column_is_nullable = false;
-
-    // Leaf cache seconds
-    using LeafCacheStorageSeconds =
-        typename std::aligned_storage<sizeof(LeafTypeSeconds), alignof(LeafTypeSeconds)>::type;
-    LeafCacheStorageSeconds m_leaf_cache_storage_seconds;
-    std::unique_ptr<LeafTypeSeconds, PlacementDelete> m_array_ptr_seconds;
-    const LeafTypeSeconds* m_leaf_ptr_seconds = nullptr;
-    size_t m_leaf_start_seconds = npos;
-    size_t m_leaf_end_seconds = 0;
-
-    // Leaf cache nanoseconds
-    using LeafCacheStorageNanos = typename std::aligned_storage<sizeof(LeafTypeNanos), alignof(LeafTypeNanos)>::type;
-    LeafCacheStorageNanos m_leaf_cache_storage_nanos;
-    std::unique_ptr<LeafTypeNanos, PlacementDelete> m_array_ptr_nanos;
-    const LeafTypeNanos* m_leaf_ptr_nanos = nullptr;
-    size_t m_leaf_start_nanos = npos;
-    size_t m_leaf_end_nanos = 0;
->>>>>>> 1e61b17c
 };
 
 template <class TConditionFunction>
@@ -1420,69 +1257,23 @@
 public:
     using TimestampNodeBase::TimestampNodeBase;
 
-    template <class Condition>
-    size_t find_first_local_seconds(size_t start, size_t end)
-    {
-        while (start < end) {
-            // Cache internal leaves
-            if (start >= this->m_leaf_end_seconds || start < this->m_leaf_start_seconds) {
-                this->get_leaf_seconds(*this->m_condition_column, start);
-            }
-
-            size_t end2;
-            if (end > this->m_leaf_end_seconds)
-                end2 = this->m_leaf_end_seconds - this->m_leaf_start_seconds;
-            else
-                end2 = end - this->m_leaf_start_seconds;
-
-            size_t s = this->m_leaf_ptr_seconds->template find_first<Condition>(
-                m_needle_seconds, start - this->m_leaf_start_seconds, end2);
-
-            if (s == not_found) {
-                start = this->m_leaf_end_seconds;
-                continue;
-            }
-            return s + this->m_leaf_start_seconds;
-        }
-        return not_found;
-    }
-
-    // see query_engine.cpp for operator specialisations
     size_t find_first_local(size_t start, size_t end) override
     {
-        REALM_ASSERT(this->m_table);
-
-        size_t ret = m_condition_column->find<TConditionFunction>(m_value, start, end);
-        return ret;
-    }
-
-    virtual std::string describe(util::serializer::SerialisationState& state) const override
-    {
-        REALM_ASSERT(m_condition_column != nullptr);
-        return state.describe_column(ParentNode::m_table, m_condition_column->get_column_index()) + " " +
+        return m_leaf_ptr->find_first<TConditionFunction>(m_value, start, end);
+    }
+
+    std::string describe(util::serializer::SerialisationState& state) const override
+    {
+        REALM_ASSERT(m_condition_column_key);
+        return state.describe_column(ParentNode::m_table, m_condition_column_key) + " " +
                TConditionFunction::description() + " " + util::serializer::print_value(TimestampNode::m_value);
     }
 
-    std::unique_ptr<ParentNode> clone(QueryNodeHandoverPatches* patches) const override
-    {
-        return std::unique_ptr<ParentNode>(new TimestampNode(*this, patches));
-    }
-};
-
-template <>
-size_t TimestampNode<Greater>::find_first_local(size_t start, size_t end);
-template <>
-size_t TimestampNode<Less>::find_first_local(size_t start, size_t end);
-template <>
-size_t TimestampNode<GreaterEqual>::find_first_local(size_t start, size_t end);
-template <>
-size_t TimestampNode<LessEqual>::find_first_local(size_t start, size_t end);
-template <>
-size_t TimestampNode<Equal>::find_first_local(size_t start, size_t end);
-template <>
-size_t TimestampNode<NotEqual>::find_first_local(size_t start, size_t end);
-template <>
-size_t TimestampNode<NotNull>::find_first_local(size_t start, size_t end);
+    std::unique_ptr<ParentNode> clone(Transaction* tr) const override
+    {
+        return std::unique_ptr<ParentNode>(new TimestampNode(*this, tr));
+    }
+};
 
 class StringNodeBase : public ParentNode {
 public:
@@ -1610,13 +1401,8 @@
 
         for (size_t s = start; s < end; ++s) {
             StringData t = get_string(s);
-<<<<<<< HEAD
-
-            if (cond(StringData(m_value), m_ucase.data(), m_lcase.data(), t))
-=======
-            
+
             if (cond(StringData(m_value), m_ucase.c_str(), m_lcase.c_str(), t))
->>>>>>> 1e61b17c
                 return s;
         }
         return not_found;
