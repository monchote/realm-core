/*************************************************************************
 *
 * Copyright 2016 Realm Inc.
 *
 * Licensed under the Apache License, Version 2.0 (the "License");
 * you may not use this file except in compliance with the License.
 * You may obtain a copy of the License at
 *
 * http://www.apache.org/licenses/LICENSE-2.0
 *
 * Unless required by applicable law or agreed to in writing, software
 * distributed under the License is distributed on an "AS IS" BASIS,
 * WITHOUT WARRANTIES OR CONDITIONS OF ANY KIND, either express or implied.
 * See the License for the specific language governing permissions and
 * limitations under the License.
 *
 **************************************************************************/

/*
This file lets you write queries in C++ syntax like: Expression* e = (first + 1 / second >= third + 12.3);

Type conversion/promotion semantics is the same as in the C++ expressions, e.g float + int > double == float +
(float)int > double.


Grammar:
-----------------------------------------------------------------------------------------------------------------------
    Expression:         Subexpr2<T>  Compare<Cond, T>  Subexpr2<T>
                        operator! Expression

    Subexpr2<T>:        Value<T>
                        Columns<T>
                        Subexpr2<T>  Operator<Oper<T>  Subexpr2<T>
                        power(Subexpr2<T>) // power(x) = x * x, as example of unary operator

    Value<T>:           T

    Operator<Oper<T>>:  +, -, *, /

    Compare<Cond, T>:   ==, !=, >=, <=, >, <

    T:                  bool, int, int64_t, float, double, StringData


Class diagram
-----------------------------------------------------------------------------------------------------------------------
Subexpr2
    void evaluate(size_t i, ValueBase* destination)

Compare: public Subexpr2
    size_t find_first(size_t start, size_t end)     // main method that executes query

    unique_ptr<Subexpr2> m_left;                               // left expression subtree
    unique_ptr<Subexpr2> m_right;                              // right expression subtree

Operator: public Subexpr2
    void evaluate(size_t i, ValueBase* destination)
    unique_ptr<Subexpr2> m_left;                               // left expression subtree
    unique_ptr<Subexpr2> m_right;                              // right expression subtree

Value<T>: public Subexpr2
    void evaluate(size_t i, ValueBase* destination)
    T m_v[8];

Columns<T>: public Subexpr2
    void evaluate(size_t i, ValueBase* destination)
    SequentialGetter<T> sg;                         // class bound to a column, lets you read values in a fast way
    Table* m_table;

class ColumnAccessor<>: public Columns<double>


Call diagram:
-----------------------------------------------------------------------------------------------------------------------
Example of 'table.first > 34.6 + table.second':

size_t Compare<Greater>::find_first()-------------+
         |                                        |
         |                                        |
         |                                        |
         +--> Columns<float>::evaluate()          +--------> Operator<Plus>::evaluate()
                                                                |               |
                                               Value<float>::evaluate()    Columns<float>::evaluate()

Operator, Value and Columns have an evaluate(size_t i, ValueBase* destination) method which returns a Value<T>
containing 8 values representing table rows i...i + 7.

So Value<T> contains 8 concecutive values and all operations are based on these chunks. This is
to save overhead by virtual calls needed for evaluating a query that has been dynamically constructed at runtime.


Memory allocation:
-----------------------------------------------------------------------------------------------------------------------
Subexpressions created by the end-user are stack allocated. They are cloned to the heap when passed to UnaryOperator,
Operator, and Compare. Those types own the clones and deallocate them when destroyed.


Caveats, notes and todos
-----------------------------------------------------------------------------------------------------------------------
    * Perhaps disallow columns from two different tables in same expression
    * The name Columns (with s) an be confusing because we also have Column (without s)
    * We have Columns::m_table, Query::m_table and ColumnAccessorBase::m_table that point at the same thing, even with
      ColumnAccessor<> extending Columns. So m_table is redundant, but this is in order to keep class dependencies and
      entanglement low so that the design is flexible (if you perhaps later want a Columns class that is not dependent
      on ColumnAccessor)

Nulls
-----------------------------------------------------------------------------------------------------------------------
First note that at array level, nulls are distinguished between non-null in different ways:
String:
    m_data == 0 && m_size == 0

Integer, Bool stored in ArrayIntNull:
    value == get(0) (entry 0 determins a magic value that represents nulls)

Float/double:
    null::is_null(value) which tests if value bit-matches one specific bit pattern reserved for null

The Columns class encapsulates all this into a simple class that, for any type T has
    evaluate(size_t index) that reads values from a column, taking nulls in count
    get(index)
    set(index)
    is_null(index)
    set_null(index)
*/

#ifndef REALM_QUERY_EXPRESSION_HPP
#define REALM_QUERY_EXPRESSION_HPP

#include <realm/array_timestamp.hpp>
#include <realm/array_binary.hpp>
#include <realm/array_string.hpp>
#include <realm/array_backlink.hpp>
#include <realm/array_list.hpp>
#include <realm/array_key.hpp>
#include <realm/array_bool.hpp>
#include <realm/array_fixed_bytes.hpp>
#include <realm/column_integer.hpp>
#include <realm/column_type_traits.hpp>
#include <realm/table.hpp>
#include <realm/index_string.hpp>
#include <realm/query.hpp>
#include <realm/list.hpp>
#include <realm/metrics/query_info.hpp>
#include <realm/util/optional.hpp>
#include <realm/util/serializer.hpp>

#include <numeric>
#include <algorithm>

// Normally, if a next-generation-syntax condition is supported by the old query_engine.hpp, a query_engine node is
// created because it's faster (by a factor of 5 - 10). Because many of our existing next-generation-syntax unit
// unit tests are indeed simple enough to fallback to old query_engine, query_expression gets low test coverage. Undef
// flag to get higher query_expression test coverage. This is a good idea to try out each time you develop on/modify
// query_expression.

#define REALM_OLDQUERY_FALLBACK 1

namespace realm {

template <class T>
T minimum(T a, T b)
{
    return a < b ? a : b;
}

#if REALM_OLDQUERY_FALLBACK
// Hack to avoid template instantiation errors. See create(). Todo, see if we can simplify only_numeric somehow
namespace _impl {

template <class T, class U>
inline T only_numeric(U in)
{
    return static_cast<T>(util::unwrap(in));
}

template <class T>
inline Decimal128 only_numeric(const Decimal128& d)
{
    return d;
}

template <class T>
inline int only_numeric(const StringData&)
{
    REALM_ASSERT(false);
    return 0;
}

template <class T>
inline int only_numeric(const BinaryData&)
{
    REALM_ASSERT(false);
    return 0;
}


template <class T>
inline int only_numeric(const realm::null&)
{
    REALM_ASSERT(false);
    return 0;
}

template <class T>
inline std::enable_if_t<std::is_same_v<T, Timestamp>, int> only_numeric(const ObjectId&)
{
    REALM_ASSERT(false);
    return 0;
}

template <class T>
inline std::enable_if_t<std::is_same_v<T, ObjectId>, int> only_numeric(const Timestamp&)
{
    REALM_ASSERT(false);
    return 0;
}

template <class T>
inline StringData only_string_op_types(T in)
{
    REALM_ASSERT(false);
    static_cast<void>(in);
    return StringData();
}

inline BinaryData only_string_op_types(BinaryData in)
{
    return in;
}

template <>
inline StringData only_string_op_types<StringData>(StringData in)
{
    return in;
}

template <class T, class U>
inline T no_timestamp(U in)
{
    return static_cast<T>(util::unwrap(in));
}

template <class T>
inline int no_timestamp(const Timestamp&)
{
    REALM_ASSERT(false);
    return 0;
}

} // namespace _impl

#endif // REALM_OLDQUERY_FALLBACK

template <class T>
struct Plus {
    T operator()(T v1, T v2) const
    {
        return v1 + v2;
    }
    static std::string description()
    {
        return "+";
    }
    typedef T type;
};

template <class T>
struct Minus {
    T operator()(T v1, T v2) const
    {
        return v1 - v2;
    }
    static std::string description()
    {
        return "-";
    }
    typedef T type;
};

template <class T>
struct Div {
    T operator()(T v1, T v2) const
    {
        return v1 / v2;
    }
    static std::string description()
    {
        return "/";
    }
    typedef T type;
};

template <class T>
struct Mul {
    T operator()(T v1, T v2) const
    {
        return v1 * v2;
    }
    static std::string description()
    {
        return "*";
    }
    typedef T type;
};

// Unary operator
template <class T>
struct Pow {
    T operator()(T v) const
    {
        return v * v;
    }
    static std::string description()
    {
        return "^";
    }
    typedef T type;
};

// Finds a common type for T1 and T2 according to C++ conversion/promotion in arithmetic (float + int => float, etc)
template <class T1, class T2, bool T1_is_int = std::numeric_limits<T1>::is_integer || std::is_same_v<T1, null>,
          bool T2_is_int = std::numeric_limits<T2>::is_integer || std::is_same_v<T2, null>,
          bool T1_is_widest = (sizeof(T1) > sizeof(T2) || std::is_same_v<T2, null>)>
struct Common;
template <class T1, class T2, bool b>
struct Common<T1, T2, b, b, true> {
    typedef T1 type;
};
template <class T1, class T2, bool b>
struct Common<T1, T2, b, b, false> {
    typedef T2 type;
};
template <class T1, class T2, bool b>
struct Common<T1, T2, false, true, b> {
    typedef T1 type;
};
template <class T1, class T2, bool b>
struct Common<T1, T2, true, false, b> {
    typedef T2 type;
};

template <typename Operator>
struct OperatorOptionalAdapter {
    util::Optional<typename Operator::type> operator()(const Mixed& left, const Mixed& right)
    {
        if (left.is_null() || right.is_null())
            return util::none;
        return Operator()(left.template export_to_type<typename Operator::type>(),
                          right.template export_to_type<typename Operator::type>());
    }

    util::Optional<typename Operator::type> operator()(const Mixed& arg)
    {
        if (arg.is_null())
            return util::none;
        return Operator()(arg.template export_to_type<typename Operator::type>());
    }
};

class ValueBase {
public:
    static const size_t chunk_size = 8;
<<<<<<< HEAD
    virtual void export_bool(ValueBase& destination) const = 0;
    virtual void export_Timestamp(ValueBase& destination) const = 0;
    virtual void export_ObjectId(ValueBase& destination) const = 0;
    virtual void export_Decimal(ValueBase& destination) const = 0;
    virtual void export_int(ValueBase& destination) const = 0;
    virtual void export_float(ValueBase& destination) const = 0;
    virtual void export_int64_t(ValueBase& destination) const = 0;
    virtual void export_double(ValueBase& destination) const = 0;
    virtual void export_StringData(ValueBase& destination) const = 0;
    virtual void export_BinaryData(ValueBase& destination) const = 0;
    virtual void export_Mixed(ValueBase& destination) const = 0;
    virtual void export_null(ValueBase& destination) const = 0;
    virtual void export_UUID(ValueBase& destination) const = 0;
    virtual void import(const ValueBase& destination) = 0;
=======
    bool m_from_link_list = false;

    ValueBase() = default;
    ValueBase(const Mixed& init_val)
    {
        m_first[0] = init_val;
    }
    ~ValueBase()
    {
        dealloc();
    }
    ValueBase(const ValueBase& other)
    {
        *this = other;
    }

    ValueBase& operator=(const ValueBase& other)
    {
        m_from_link_list = other.m_from_link_list;
        set(other.begin(), other.end());
        return *this;
    }

    size_t size() const
    {
        return m_size;
    }

    void init(bool from_link_list, size_t nb_values)
    {
        m_from_link_list = from_link_list;
        resize(nb_values);
    }

    void init_for_links(bool only_unary_links, size_t size)
    {
        if (only_unary_links) {
            REALM_ASSERT(size <= 1);
            init(false, 1);
            set_null(0);
        }
        else {
            init(true, size);
        }
    }

    void set_null(size_t ndx)
    {
        m_first[ndx] = Mixed();
    }

    template <class T>
    void set(size_t ndx, const T& val)
    {
        if constexpr (std::is_same<T, float>::value || std::is_same<T, double>::value) {
            m_first[ndx] = null::is_null_float(val) ? Mixed() : Mixed(val);
        }
        else {
            m_first[ndx] = Mixed(val);
        }
    }

    template <class T>
    void set(T b, T e)
    {
        size_t sz = e - b;
        resize(sz);
        size_t i = 0;
        for (auto from = b; from != e; ++from) {
            set(i, *from);
            i++;
        }
    }

    Mixed& operator[](size_t n)
    {
        return m_first[n];
    }

    const Mixed& operator[](size_t n) const
    {
        return m_first[n];
    }

    const Mixed& get(size_t n) const
    {
        return m_first[n];
    }

    Mixed* begin()
    {
        return m_first;
    }
    const Mixed* begin() const
    {
        return m_first;
    }

    Mixed* end()
    {
        return m_first + m_size;
    }
    const Mixed* end() const
    {
        return m_first + m_size;
    }
    template <class TOperator>
    REALM_FORCEINLINE void fun(const ValueBase& left, const ValueBase& right)
    {
        OperatorOptionalAdapter<TOperator> o;

        if (!left.m_from_link_list && !right.m_from_link_list) {
            // Operate on values one-by-one (one value is one row; no links)
            size_t min = std::min(left.size(), right.size());
            init(false, min);

            for (size_t i = 0; i < min; i++) {
                set(i, o(left[i], right[i]));
            }
        }
        else if (left.m_from_link_list && right.m_from_link_list) {
            // FIXME: Many-to-many links not supported yet. Need to specify behaviour
            REALM_ASSERT_DEBUG(false);
        }
        else if (!left.m_from_link_list && right.m_from_link_list) {
            // Right values come from link. Left must come from single row.
            REALM_ASSERT_DEBUG(left.size() > 0);
            init(true, right.size());

            auto left_value = left[0];
            for (size_t i = 0; i < right.size(); i++) {
                set(i, o(left_value, right[i]));
            }
        }
        else if (left.m_from_link_list && !right.m_from_link_list) {
            // Same as above, but with left values coming from links
            REALM_ASSERT_DEBUG(right.size() > 0);
            init(true, left.size());

            auto right_value = right[0];
            for (size_t i = 0; i < left.size(); i++) {
                set(i, o(left[i], right_value));
            }
        }
    }

    template <class TOperator>
    REALM_FORCEINLINE void fun(const ValueBase& value)
    {
        init(value.m_from_link_list, value.size());

        OperatorOptionalAdapter<TOperator> o;
        for (size_t i = 0; i < value.size(); i++) {
            set(i, o(value[i]));
        }
    }

    // Given a TCond (==, !=, >, <, >=, <=) and two Value<T>, return index of first match
    template <class TCond>
    REALM_FORCEINLINE static size_t compare_const(const Mixed& left, ValueBase& right,
                                                  ExpressionComparisonType comparison)
    {
        TCond c;
        const size_t sz = right.size();
        bool left_is_null = left.is_null();
        if (!right.m_from_link_list) {
            REALM_ASSERT_DEBUG(comparison ==
                               ExpressionComparisonType::Any); // ALL/NONE not supported for non list types
            for (size_t m = 0; m < sz; m++) {
                if (c(left, right[m], left_is_null, right[m].is_null()))
                    return m;
            }
        }
        else {
            for (size_t m = 0; m < sz; m++) {
                bool match = c(left, right[m], left_is_null, right[m].is_null());
                if (match) {
                    if (comparison == ExpressionComparisonType::Any) {
                        return 0;
                    }
                    if (comparison == ExpressionComparisonType::None) {
                        return not_found; // one matched
                    }
                }
                else {
                    if (comparison == ExpressionComparisonType::All) {
                        return not_found;
                    }
                }
            }
            if (comparison == ExpressionComparisonType::None || comparison == ExpressionComparisonType::All) {
                return 0; // either none or all
            }
        }
        return not_found;
    }

    template <class TCond>
    REALM_FORCEINLINE static size_t compare(const ValueBase& left, const ValueBase& right,
                                            ExpressionComparisonType left_cmp_type,
                                            ExpressionComparisonType right_cmp_type)
    {
        TCond c;

        if (!left.m_from_link_list && !right.m_from_link_list) {
            REALM_ASSERT_DEBUG(left_cmp_type ==
                               ExpressionComparisonType::Any); // ALL/NONE not supported for non list types
            REALM_ASSERT_DEBUG(right_cmp_type ==
                               ExpressionComparisonType::Any); // ALL/NONE not supported for non list types
            // Compare values one-by-one (one value is one row; no link lists)
            size_t min = minimum(left.size(), right.size());
            for (size_t m = 0; m < min; m++) {
                if (c(left[m], right[m], left[m].is_null(), right[m].is_null()))
                    return m;
            }
        }
        else if (left.m_from_link_list && right.m_from_link_list) {
            // FIXME: Many-to-many links not supported yet. Need to specify behaviour
            // knowing the comparison types means we can potentially support things such as:
            // ALL list.int > list.[FIRST].int
            // ANY list.int > ALL list2.int
            // NONE list.int > ANY list2.int
            REALM_ASSERT_DEBUG(false);
        }
        else if (!left.m_from_link_list && right.m_from_link_list) {
            // Right values come from link list. Left must come from single row. Semantics: Match if at least 1
            // linked-to-value fulfills the condition
            REALM_ASSERT_DEBUG(left.size() > 0);
            const size_t num_right_values = right.size();
            Mixed left_val = left[0];
            bool left_is_null = left[0].is_null();
            for (size_t r = 0; r < num_right_values; r++) {
                bool match = c(left_val, right[r], left_is_null, right[r].is_null());
                if (match) {
                    if (right_cmp_type == ExpressionComparisonType::Any) {
                        return 0;
                    }
                    if (right_cmp_type == ExpressionComparisonType::None) {
                        return not_found; // one matched
                    }
                }
                else {
                    if (right_cmp_type == ExpressionComparisonType::All) {
                        return not_found;
                    }
                }
            }
            if (right_cmp_type == ExpressionComparisonType::None || right_cmp_type == ExpressionComparisonType::All) {
                return 0; // either none or all
            }
        }
        else if (left.m_from_link_list && !right.m_from_link_list) {
            // Same as above, but with left values coming from link list.
            REALM_ASSERT_DEBUG(right.size() > 0);
            const size_t num_left_values = left.size();
            Mixed right_val = right[0];
            bool right_is_null = right[0].is_null();
            for (size_t l = 0; l < num_left_values; l++) {
                bool match = c(left[l], right_val, left[l].is_null(), right_is_null);
                if (match) {
                    if (left_cmp_type == ExpressionComparisonType::Any) {
                        return 0;
                    }
                    if (left_cmp_type == ExpressionComparisonType::None) {
                        return not_found; // one matched
                    }
                }
                else {
                    if (left_cmp_type == ExpressionComparisonType::All) {
                        return not_found;
                    }
                }
            }
            if (left_cmp_type == ExpressionComparisonType::None || left_cmp_type == ExpressionComparisonType::All) {
                return 0; // either none or all
            }
        }

        return not_found; // no match
    }
>>>>>>> 605174ac

private:
    // If true, all values in the class come from a link list of a single field in the parent table (m_table). If
    // false, then values come from successive rows of m_table (query operations are operated on in bulks for speed)
    static constexpr size_t prealloc = 8;

    Mixed m_cache[prealloc];
    Mixed* m_first = &m_cache[0];
    size_t m_size = 1;

    void resize(size_t size)
    {
        if (size == m_size)
            return;

        dealloc();
        m_size = size;
        if (m_size > 0) {
            if (m_size > prealloc)
                m_first = new Mixed[m_size];
            else
                m_first = &m_cache[0];
        }
    }
    void dealloc()
    {
        if (m_first) {
            if (m_size > prealloc)
                delete[] m_first;
            m_first = nullptr;
        }
    }
    void fill(const Mixed& val)
    {
        for (size_t i = 0; i < m_size; i++) {
            m_first[i] = val;
        }
    }
};

class Expression {
public:
    Expression()
    {
    }
    virtual ~Expression()
    {
    }

    virtual double init()
    {
        return 50.0; // Default dT
    }

    virtual size_t find_first(size_t start, size_t end) const = 0;
    virtual void set_base_table(ConstTableRef table) = 0;
    virtual void set_cluster(const Cluster*) = 0;
    virtual void collect_dependencies(std::vector<TableKey>&) const
    {
    }
    virtual ConstTableRef get_base_table() const = 0;
    virtual std::string description(util::serializer::SerialisationState& state) const = 0;

    virtual std::unique_ptr<Expression> clone() const = 0;
};

template <typename T, typename... Args>
std::unique_ptr<Expression> make_expression(Args&&... args)
{
    return std::unique_ptr<Expression>(new T(std::forward<Args>(args)...));
}

class Subexpr {
public:
    virtual ~Subexpr()
    {
    }

    virtual std::unique_ptr<Subexpr> clone() const = 0;

    // When the user constructs a query, it always "belongs" to one single base/parent table (regardless of
    // any links or not and regardless of any queries assembled with || or &&). When you do a Query::find(),
    // then Query::m_table is set to this table, and set_base_table() is called on all Columns and LinkMaps in
    // the query expression tree so that they can set/update their internals as required.
    //
    // During thread-handover of a Query, set_base_table() is also called to make objects point at the new table
    // instead of the old one from the old thread.
    virtual void set_base_table(ConstTableRef) {}

    virtual std::string description(util::serializer::SerialisationState& state) const = 0;

    virtual void set_cluster(const Cluster*)
    {
    }

    // Recursively fetch tables of columns in expression tree. Used when user first builds a stand-alone expression
    // and
    // binds it to a Query at a later time
    virtual ConstTableRef get_base_table() const
    {
        return nullptr;
    }

    virtual void collect_dependencies(std::vector<TableKey>&) const
    {
    }

    virtual bool has_constant_evaluation() const
    {
        return false;
    }

    virtual bool has_search_index() const
    {
        return false;
    }

    virtual std::vector<ObjKey> find_all(Mixed) const
    {
        return {};
    }

    virtual void evaluate(size_t index, ValueBase& destination) = 0;
    // This function supports SubColumnAggregate
    virtual void evaluate(ObjKey, ValueBase&)
    {
        REALM_ASSERT(false); // Unimplemented
    }

    virtual Mixed get_mixed()
    {
        return {};
    }

    virtual ExpressionComparisonType get_comparison_type() const
    {
        return ExpressionComparisonType::Any;
    }
};

template <typename T, typename... Args>
std::unique_ptr<Subexpr> make_subexpr(Args&&... args)
{
    return std::unique_ptr<Subexpr>(new T(std::forward<Args>(args)...));
}

template <class T>
class Columns;
template <class T>
class Value;
class ConstantStringValue;
template <class T>
class Subexpr2;
template <class oper, class TLeft = Subexpr, class TRight = Subexpr>
class Operator;
template <class oper, class TLeft = Subexpr>
class UnaryOperator;
template <class oper, class TLeft = Subexpr>
class SizeOperator;
template <class TCond>
class Compare;
template <bool has_links>
class UnaryLinkCompare;
class ColumnAccessorBase;


// Handle cases where left side is a constant (int, float, int64_t, double, StringData)
template <class Cond, class L, class R>
Query create(L left, const Subexpr2<R>& right)
{
    // Purpose of below code is to intercept the creation of a condition and test if it's supported by the old
    // query_engine.hpp which is faster. If it's supported, create a query_engine.hpp node, otherwise create a
    // query_expression.hpp node.
    //
    // This method intercepts only Value <cond> Subexpr2. Interception of Subexpr2 <cond> Subexpr is elsewhere.

    if constexpr (REALM_OLDQUERY_FALLBACK &&
                  ((std::numeric_limits<L>::is_integer && std::numeric_limits<R>::is_integer) ||
                   (std::is_same_v<L, double> && std::is_same_v<R, double>) ||
                   (std::is_same_v<L, float> && std::is_same_v<R, float>) ||
                   (std::is_same_v<L, Timestamp> && std::is_same_v<R, Timestamp>) ||
                   (std::is_same_v<L, StringData> && std::is_same_v<R, StringData>) ||
                   (std::is_same_v<L, BinaryData> && std::is_same_v<R, BinaryData>) ||
                   (std::is_same_v<L, ObjectId> && std::is_same_v<R, ObjectId>) ||
                   (std::is_same_v<L, UUID> && std::is_same_v<R, UUID>))) {
        const Columns<R>* column = dynamic_cast<const Columns<R>*>(&right);
        // TODO: recognize size operator expressions
        // auto size_operator = dynamic_cast<const SizeOperator<Size<StringData>, Subexpr>*>(&right);

        if (column && !column->links_exist()) {
            ConstTableRef t = column->get_base_table();
            Query q = Query(t);

            if (std::is_same_v<Cond, Less>)
                q.greater(column->column_key(), _impl::only_numeric<R>(left));
            else if (std::is_same_v<Cond, Greater>)
                q.less(column->column_key(), _impl::only_numeric<R>(left));
            else if (std::is_same_v<Cond, Equal>)
                q.equal(column->column_key(), left);
            else if (std::is_same_v<Cond, NotEqual>)
                q.not_equal(column->column_key(), left);
            else if (std::is_same_v<Cond, LessEqual>)
                q.greater_equal(column->column_key(), _impl::only_numeric<R>(left));
            else if (std::is_same_v<Cond, GreaterEqual>)
                q.less_equal(column->column_key(), _impl::only_numeric<R>(left));
            else if (std::is_same_v<Cond, EqualIns>)
                q.equal(column->column_key(), _impl::only_string_op_types(left), false);
            else if (std::is_same_v<Cond, NotEqualIns>)
                q.not_equal(column->column_key(), _impl::only_string_op_types(left), false);
            else if (std::is_same_v<Cond, BeginsWith>)
                q.begins_with(column->column_key(), _impl::only_string_op_types(left));
            else if (std::is_same_v<Cond, BeginsWithIns>)
                q.begins_with(column->column_key(), _impl::only_string_op_types(left), false);
            else if (std::is_same_v<Cond, EndsWith>)
                q.ends_with(column->column_key(), _impl::only_string_op_types(left));
            else if (std::is_same_v<Cond, EndsWithIns>)
                q.ends_with(column->column_key(), _impl::only_string_op_types(left), false);
            else if (std::is_same_v<Cond, Contains>)
                q.contains(column->column_key(), _impl::only_string_op_types(left));
            else if (std::is_same_v<Cond, ContainsIns>)
                q.contains(column->column_key(), _impl::only_string_op_types(left), false);
            else if (std::is_same_v<Cond, Like>)
                q.like(column->column_key(), _impl::only_string_op_types(left));
            else if (std::is_same_v<Cond, LikeIns>)
                q.like(column->column_key(), _impl::only_string_op_types(left), false);
            else {
                // query_engine.hpp does not support this Cond. Please either add support for it in query_engine.hpp
                // or fallback to using use 'return new Compare<>' instead.
                REALM_ASSERT(false);
            }
            // Return query_engine.hpp node
            return q;
        }
    }

    // Return query_expression.hpp node
    using ValueType = typename std::conditional<std::is_same_v<L, StringData>, ConstantStringValue, Value<L>>::type;
    return make_expression<Compare<Cond>>(make_subexpr<ValueType>(left), right.clone());
}

// All overloads where left-hand-side is Subexpr2<L>:
//
// left-hand-side       operator                              right-hand-side
// Subexpr2<L>          +, -, *, /, <, >, ==, !=, <=, >=      R, Subexpr2<R>
//
// For L = R = {int, int64_t, float, double, StringData, Timestamp}:
template <class L, class R>
class Overloads {
    typedef typename Common<L, R>::type CommonType;

    std::unique_ptr<Subexpr> clone_subexpr() const
    {
        return static_cast<const Subexpr2<L>&>(*this).clone();
    }

public:
    // Arithmetic, right side constant
    Operator<Plus<CommonType>> operator+(R right) const
    {
        return {clone_subexpr(), make_subexpr<Value<R>>(right)};
    }
    Operator<Minus<CommonType>> operator-(R right) const
    {
        return {clone_subexpr(), make_subexpr<Value<R>>(right)};
    }
    Operator<Mul<CommonType>> operator*(R right) const
    {
        return {clone_subexpr(), make_subexpr<Value<R>>(right)};
    }
    Operator<Div<CommonType>> operator/(R right) const
    {
        return {clone_subexpr(), make_subexpr<Value<R>>(right)};
    }

    // Arithmetic, right side subexpression
    Operator<Plus<CommonType>> operator+(const Subexpr2<R>& right) const
    {
        return {clone_subexpr(), right.clone()};
    }
    Operator<Minus<CommonType>> operator-(const Subexpr2<R>& right) const
    {
        return {clone_subexpr(), right.clone()};
    }
    Operator<Mul<CommonType>> operator*(const Subexpr2<R>& right) const
    {
        return {clone_subexpr(), right.clone()};
    }
    Operator<Div<CommonType>> operator/(const Subexpr2<R>& right) const
    {
        return {clone_subexpr(), right.clone()};
    }

    // Compare, right side constant
    Query operator>(R right)
    {
        return create<Less>(right, static_cast<Subexpr2<L>&>(*this));
    }
    Query operator<(R right)
    {
        return create<Greater>(right, static_cast<Subexpr2<L>&>(*this));
    }
    Query operator>=(R right)
    {
        return create<LessEqual>(right, static_cast<Subexpr2<L>&>(*this));
    }
    Query operator<=(R right)
    {
        return create<GreaterEqual>(right, static_cast<Subexpr2<L>&>(*this));
    }
    Query operator==(R right)
    {
        return create<Equal>(right, static_cast<Subexpr2<L>&>(*this));
    }
    Query operator!=(R right)
    {
        return create<NotEqual>(right, static_cast<Subexpr2<L>&>(*this));
    }

    // Purpose of this method is to intercept the creation of a condition and test if it's supported by the old
    // query_engine.hpp which is faster. If it's supported, create a query_engine.hpp node, otherwise create a
    // query_expression.hpp node.
    //
    // This method intercepts Subexpr2 <cond> Subexpr2 only. Value <cond> Subexpr2 is intercepted elsewhere.
    template <class Cond>
    Query create2(const Subexpr2<R>& right)
    {
#ifdef REALM_OLDQUERY_FALLBACK // if not defined, never fallback query_engine; always use query_expression
        // Test if expressions are of type Columns. Other possibilities are Value and Operator.
        const Columns<R>* left_col = dynamic_cast<const Columns<R>*>(static_cast<Subexpr2<L>*>(this));
        const Columns<R>* right_col = dynamic_cast<const Columns<R>*>(&right);

        // query_engine supports 'T-column <op> <T-column>' for T = {int64_t, float, double}, op = {<, >, ==, !=, <=,
        // >=},
        // but only if both columns are non-nullable, and aren't in linked tables.
        if (left_col && right_col && std::is_same_v<L, R> && !left_col->is_nullable() && !right_col->is_nullable() &&
            !left_col->links_exist() && !right_col->links_exist()) {
            ConstTableRef t = left_col->get_base_table();

            if (std::numeric_limits<L>::is_integer) {
                if (std::is_same_v<Cond, Less>)
                    return Query(t).less_int(left_col->column_key(), right_col->column_key());
                if (std::is_same_v<Cond, Greater>)
                    return Query(t).greater_int(left_col->column_key(), right_col->column_key());
                if (std::is_same_v<Cond, Equal>)
                    return Query(t).equal_int(left_col->column_key(), right_col->column_key());
                if (std::is_same_v<Cond, NotEqual>)
                    return Query(t).not_equal_int(left_col->column_key(), right_col->column_key());
                if (std::is_same_v<Cond, LessEqual>)
                    return Query(t).less_equal_int(left_col->column_key(), right_col->column_key());
                if (std::is_same_v<Cond, GreaterEqual>)
                    return Query(t).greater_equal_int(left_col->column_key(), right_col->column_key());
            }
            else if (std::is_same_v<L, float>) {
                if (std::is_same_v<Cond, Less>)
                    return Query(t).less_float(left_col->column_key(), right_col->column_key());
                if (std::is_same_v<Cond, Greater>)
                    return Query(t).greater_float(left_col->column_key(), right_col->column_key());
                if (std::is_same_v<Cond, Equal>)
                    return Query(t).equal_float(left_col->column_key(), right_col->column_key());
                if (std::is_same_v<Cond, NotEqual>)
                    return Query(t).not_equal_float(left_col->column_key(), right_col->column_key());
                if (std::is_same_v<Cond, LessEqual>)
                    return Query(t).less_equal_float(left_col->column_key(), right_col->column_key());
                if (std::is_same_v<Cond, GreaterEqual>)
                    return Query(t).greater_equal_float(left_col->column_key(), right_col->column_key());
            }
            else if (std::is_same_v<L, double>) {
                if (std::is_same_v<Cond, Less>)
                    return Query(t).less_double(left_col->column_key(), right_col->column_key());
                if (std::is_same_v<Cond, Greater>)
                    return Query(t).greater_double(left_col->column_key(), right_col->column_key());
                if (std::is_same_v<Cond, Equal>)
                    return Query(t).equal_double(left_col->column_key(), right_col->column_key());
                if (std::is_same_v<Cond, NotEqual>)
                    return Query(t).not_equal_double(left_col->column_key(), right_col->column_key());
                if (std::is_same_v<Cond, LessEqual>)
                    return Query(t).less_equal_double(left_col->column_key(), right_col->column_key());
                if (std::is_same_v<Cond, GreaterEqual>)
                    return Query(t).greater_equal_double(left_col->column_key(), right_col->column_key());
            }
        }
#endif
        // Return query_expression.hpp node
        return make_expression<Compare<Cond>>(clone_subexpr(), right.clone());
    }

    // Compare, right side subexpression
    Query operator==(const Subexpr2<R>& right)
    {
        return create2<Equal>(right);
    }
    Query operator!=(const Subexpr2<R>& right)
    {
        return create2<NotEqual>(right);
    }
    Query operator>(const Subexpr2<R>& right)
    {
        return create2<Greater>(right);
    }
    Query operator<(const Subexpr2<R>& right)
    {
        return create2<Less>(right);
    }
    Query operator>=(const Subexpr2<R>& right)
    {
        return create2<GreaterEqual>(right);
    }
    Query operator<=(const Subexpr2<R>& right)
    {
        return create2<LessEqual>(right);
    }
};

// With this wrapper class we can define just 20 overloads inside Overloads<L, R> instead of 5 * 20 = 100. Todo: We
// can
// consider if it's simpler/better to remove this class completely and just list all 100 overloads manually anyway.
template <class T>
class Subexpr2 : public Subexpr,
                 public Overloads<T, const char*>,
                 public Overloads<T, int>,
                 public Overloads<T, float>,
                 public Overloads<T, double>,
                 public Overloads<T, int64_t>,
                 public Overloads<T, StringData>,
                 public Overloads<T, bool>,
                 public Overloads<T, Timestamp>,
                 public Overloads<T, ObjectId>,
                 public Overloads<T, Decimal128>,
                 public Overloads<T, UUID>,
                 public Overloads<T, null> {
public:
    virtual ~Subexpr2()
    {
    }

#define RLM_U2(t, o) using Overloads<T, t>::operator o;
#define RLM_U(o)                                                                                                     \
    RLM_U2(int, o)                                                                                                   \
    RLM_U2(float, o)                                                                                                 \
    RLM_U2(double, o)                                                                                                \
    RLM_U2(int64_t, o)                                                                                               \
    RLM_U2(StringData, o)                                                                                            \
    RLM_U2(bool, o)                                                                                                  \
    RLM_U2(Timestamp, o)                                                                                             \
    RLM_U2(ObjectId, o)                                                                                              \
    RLM_U2(Decimal128, o)                                                                                            \
    RLM_U2(UUID, o)                                                                                                  \
    RLM_U2(null, o)
    RLM_U(+) RLM_U(-) RLM_U(*) RLM_U(/) RLM_U(>) RLM_U(<) RLM_U(==) RLM_U(!=) RLM_U(>=) RLM_U(<=)
};

// Subexpr2<Link> only provides equality comparisons. Their implementations can be found later in this file.
template <>
class Subexpr2<Link> : public Subexpr {
};

template <>
class Subexpr2<StringData> : public Subexpr, public Overloads<StringData, StringData> {
public:
    Query equal(StringData sd, bool case_sensitive = true);
    Query equal(const Subexpr2<StringData>& col, bool case_sensitive = true);
    Query not_equal(StringData sd, bool case_sensitive = true);
    Query not_equal(const Subexpr2<StringData>& col, bool case_sensitive = true);
    Query begins_with(StringData sd, bool case_sensitive = true);
    Query begins_with(const Subexpr2<StringData>& col, bool case_sensitive = true);
    Query ends_with(StringData sd, bool case_sensitive = true);
    Query ends_with(const Subexpr2<StringData>& col, bool case_sensitive = true);
    Query contains(StringData sd, bool case_sensitive = true);
    Query contains(const Subexpr2<StringData>& col, bool case_sensitive = true);
    Query like(StringData sd, bool case_sensitive = true);
    Query like(const Subexpr2<StringData>& col, bool case_sensitive = true);
};
<<<<<<< HEAD

template <>
class Subexpr2<BinaryData> : public Subexpr, public Overloads<BinaryData, BinaryData> {
public:
    Query equal(BinaryData sd, bool case_sensitive = true);
    Query equal(const Subexpr2<BinaryData>& col, bool case_sensitive = true);
    Query not_equal(BinaryData sd, bool case_sensitive = true);
    Query not_equal(const Subexpr2<BinaryData>& col, bool case_sensitive = true);
    Query begins_with(BinaryData sd, bool case_sensitive = true);
    Query begins_with(const Subexpr2<BinaryData>& col, bool case_sensitive = true);
    Query ends_with(BinaryData sd, bool case_sensitive = true);
    Query ends_with(const Subexpr2<BinaryData>& col, bool case_sensitive = true);
    Query contains(BinaryData sd, bool case_sensitive = true);
    Query contains(const Subexpr2<BinaryData>& col, bool case_sensitive = true);
    Query like(BinaryData sd, bool case_sensitive = true);
    Query like(const Subexpr2<BinaryData>& col, bool case_sensitive = true);
};


/*
This class is used to store N values of type T = {int64_t, bool or StringData}, and allows an entry
to be null too. It's used by the Value class for internal storage.

To indicate nulls, we could have chosen a separate bool vector or some other bitmask construction. But for
performance, we customize indication of nulls to match the same indication that is used in the persisted database
file

Queries in query_expression.hpp execute by processing chunks of 8 rows at a time. Assume you have a column:

    price (int) = {1, 2, 3, null, 1, 6, 6, 9, 5, 2, null}

And perform a query:

    Query q = (price + 2 == 5);

query_expression.hpp will then create a NullableVector<int> = {5, 5, 5, 5, 5, 5, 5, 5} and then read values
NullableVector<int> = {1, 2, 3, null, 1, 6, 6, 9} from the column, and then perform `+` and `==` on these chunks.

See the top of this file for more information on all this.

Assume the user specifies the null constant in a query:

Query q = (price == null)

The query system will then construct a NullableVector of type `null` (NullableVector<null>). This allows compile
time optimizations for these cases.
*/

template <class T, size_t prealloc = 8>
struct NullableVector {

    // Searches the PairsToMatch for the first that has the Query type as the first type and returns the second type.
    // If no pair matches, returns the Query type unmodified.
    template <typename Query, typename... PairsToMatch>
    struct TypeMapperImpl;
    template <typename Query, typename... PairsToMatch>
    using TypeMapper = typename TypeMapperImpl<Query, PairsToMatch...>::type;

    template <typename Query>
    struct TypeMapperImpl<Query /*no more options*/> {
        using type = Query; // Base case
    };
    template <typename Match, typename V, typename... Rest>
    struct TypeMapperImpl<Match, std::pair<Match, V>, Rest...> {
        using type = V; // Found a match
    };
    template <typename Query, typename K, typename V, typename... Rest>
    struct TypeMapperImpl<Query, std::pair<K, V>, Rest...> {
        using type = TypeMapper<Query, Rest...>; // Keep looking
    };

    using t_storage = TypeMapper<T,                                             //
                                 std::pair<bool, int64_t>,                      //
                                 std::pair<int, int64_t>,                       //
                                 std::pair<ObjectId, util::Optional<ObjectId>>, //
                                 std::pair<UUID, util::Optional<UUID>>>;

    NullableVector()
    {
    }

    NullableVector& operator=(const NullableVector& other)
    {
        if (this != &other) {
            init(other.m_size);
            realm::safe_copy_n(other.m_first, other.m_size, m_first);
            m_null = other.m_null;
        }
        return *this;
    }

    NullableVector(const NullableVector& other)
    {
        init(other.m_size);
        realm::safe_copy_n(other.m_first, other.m_size, m_first);
        m_null = other.m_null;
    }

    ~NullableVector()
    {
        dealloc();
    }

    T operator[](size_t index) const
    {
        REALM_ASSERT_3(index, <, m_size);
        return static_cast<T>(m_first[index]);
    }

    inline bool is_null(size_t index) const
    {
        REALM_ASSERT((std::is_same_v<t_storage, int64_t>));
        return m_first[index] == m_null;
    }

    inline void set_null(size_t index)
    {
        REALM_ASSERT((std::is_same_v<t_storage, int64_t>));
        m_first[index] = m_null;
    }

    template <typename Type = t_storage>
    typename std::enable_if<std::is_same_v<Type, int64_t>, void>::type set(size_t index, t_storage value)
    {
        REALM_ASSERT((std::is_same_v<t_storage, int64_t>));

        // If value collides with magic null value, then switch to a new unique representation for null
        if (REALM_UNLIKELY(value == m_null)) {
            // adding a prime will generate 2^64 unique values. Todo: Only works on 2's complement architecture
            uint64_t candidate = static_cast<uint64_t>(m_null) + 0xfffffffbULL;
            while (std::find(m_first, m_first + m_size, static_cast<int64_t>(candidate)) != m_first + m_size)
                candidate += 0xfffffffbULL;
            std::replace(m_first, m_first + m_size, m_null, static_cast<int64_t>(candidate));
        }
        m_first[index] = value;
    }

    template <typename Type = T>
    typename std::enable_if<realm::is_any<Type, float, double, BinaryData, StringData, ObjKey, Timestamp, ObjectId,
                                          Decimal128, Mixed, ref_type, SizeOfList, null, UUID>::value,
                            void>::type
    set(size_t index, T value)
    {
        m_first[index] = value;
    }

    inline util::Optional<T> get(size_t index) const
    {
        if (is_null(index))
            return util::none;

        return util::make_optional((*this)[index]);
    }

    inline void set(size_t index, util::Optional<T> value)
    {
        if (value) {
            set(index, *value);
        }
        else {
            set_null(index);
        }
    }

    void fill(T value)
    {
        for (size_t t = 0; t < m_size; t++) {
            if (std::is_same_v<T, null>)
                set_null(t);
            else
                set(t, value);
        }
    }

    void init(size_t size)
    {
        if (size == m_size)
            return;

        dealloc();
        m_size = size;
        if (m_size > 0) {
            if (m_size > prealloc)
                m_first = reinterpret_cast<t_storage*>(new t_storage[m_size]);
            else
                m_first = m_cache;
        }
    }

    void init(size_t size, T values)
    {
        init(size);
        fill(values);
    }

    void init(const std::vector<T>& values)
    {
        size_t sz = values.size();
        init(sz);
        for (size_t t = 0; t < sz; t++) {
            set(t, values[t]);
        }
    }

    void init(const std::vector<util::Optional<T>>& values)
    {
        size_t sz = values.size();
        init(sz);
        for (size_t t = 0; t < sz; t++) {
            if (values[t]) {
                set(t, values[t]);
            }
            else {
                set_null(t);
            }
        }
    }

    void dealloc()
    {
        if (m_first) {
            if (m_size > prealloc)
                delete[] m_first;
            m_first = nullptr;
        }
    }

    t_storage m_cache[prealloc];
    t_storage* m_first = &m_cache[0];
    size_t m_size = 0;

    int64_t m_null = reinterpret_cast<int64_t>(&m_null); // choose magic value to represent nulls
};

template <typename T, size_t prealloc>
struct NullableVector<util::Optional<T>, prealloc>; // NullableVector<Optional<T>> is banned.

// Double
// NOTE: fails in gcc 4.8 without `inline`. Do not remove. Same applies for all methods below.
template <>
inline bool NullableVector<double>::is_null(size_t index) const
{
    return null::is_null_float(m_first[index]);
}

template <>
inline void NullableVector<double>::set_null(size_t index)
{
    m_first[index] = null::get_null_float<double>();
}

// Float
template <>
inline bool NullableVector<float>::is_null(size_t index) const
{
    return null::is_null_float(m_first[index]);
}

template <>
inline void NullableVector<float>::set_null(size_t index)
{
    m_first[index] = null::get_null_float<float>();
}


// Null
template <>
inline void NullableVector<null>::set_null(size_t)
{
    return;
}
template <>
inline bool NullableVector<null>::is_null(size_t) const
{
    return true;
}

// StringData

template <>
inline bool NullableVector<StringData>::is_null(size_t index) const
{
    return m_first[index].is_null();
}

template <>
inline void NullableVector<StringData>::set_null(size_t index)
{
    m_first[index] = StringData();
}

// BinaryData

template <>
inline bool NullableVector<BinaryData>::is_null(size_t index) const
{
    return m_first[index].is_null();
}

template <>
inline void NullableVector<BinaryData>::set_null(size_t index)
{
    m_first[index] = BinaryData();
}

// Timestamp

template <>
inline bool NullableVector<Timestamp>::is_null(size_t index) const
{
    return m_first[index].is_null();
}

template <>
inline void NullableVector<Timestamp>::set_null(size_t index)
{
    m_first[index] = Timestamp{};
}

// ObjectId

template <>
inline bool NullableVector<ObjectId>::is_null(size_t index) const
{
    return !m_first[index];
}

template <>
inline void NullableVector<ObjectId>::set_null(size_t index)
{
    m_first[index].reset();
}

template <>
inline ObjectId NullableVector<ObjectId>::operator[](size_t index) const
{
    REALM_ASSERT_3(index, <, m_size);
    const auto& opt = m_first[index];
    return opt ? *opt : ObjectId();
}

// Decimal128

template <>
inline bool NullableVector<Decimal128>::is_null(size_t index) const
{
    return m_first[index].is_null();
}

template <>
inline void NullableVector<Decimal128>::set_null(size_t index)
{
    m_first[index] = Decimal128{realm::null()};
}

// Mixed

template <>
inline bool NullableVector<Mixed>::is_null(size_t index) const
{
    return m_first[index].is_null();
}

template <>
inline void NullableVector<Mixed>::set_null(size_t index)
{
    m_first[index] = Mixed{};
}

// ref_type
template <>
inline bool NullableVector<ref_type>::is_null(size_t index) const
{
    return m_first[index] == 0;
}
template <>
inline void NullableVector<ref_type>::set_null(size_t index)
{
    m_first[index] = 0;
}

// SizeOfList
template <>
inline bool NullableVector<SizeOfList>::is_null(size_t index) const
{
    return m_first[index].is_null();
}
template <>
inline void NullableVector<SizeOfList>::set_null(size_t index)
{
    m_first[index].set_null();
}

// Key
template <>
inline bool NullableVector<ObjKey>::is_null(size_t index) const
{
    return m_first[index] == null_key;
}
template <>
inline void NullableVector<ObjKey>::set_null(size_t index)
{
    m_first[index] = ObjKey{};
}

// UUID
template <>
inline bool NullableVector<UUID>::is_null(size_t index) const
{
    return !m_first[index];
}
template <>
inline void NullableVector<UUID>::set_null(size_t index)
{
    m_first[index].reset();
}
template <>
inline UUID NullableVector<UUID>::operator[](size_t index) const
{
    REALM_ASSERT_3(index, <, m_size);
    const auto& opt = m_first[index];
    return opt ? *opt : UUID();
}

template <typename Operator>
struct OperatorOptionalAdapter {
    template <typename L, typename R>
    util::Optional<typename Operator::type> operator()(const util::Optional<L>& left, const util::Optional<R>& right)
    {
        if (!left || !right)
            return util::none;
        return Operator()(*left, *right);
    }

    template <typename T>
    util::Optional<typename Operator::type> operator()(const util::Optional<T>& arg)
    {
        if (!arg)
            return util::none;
        return Operator()(*arg);
    }
};


struct TrueExpression : Expression {
    size_t find_first(size_t start, size_t end) const override
    {
        REALM_ASSERT(start <= end);
        if (start != end)
            return start;

        return realm::not_found;
    }
    void set_base_table(ConstTableRef) override {}
    void set_cluster(const Cluster*) override
    {
    }
    ConstTableRef get_base_table() const override
    {
        return nullptr;
    }
    std::string description(util::serializer::SerialisationState&) const override
    {
        return "TRUEPREDICATE";
    }
    std::unique_ptr<Expression> clone() const override
    {
        return std::unique_ptr<Expression>(new TrueExpression(*this));
    }
};


struct FalseExpression : Expression {
    size_t find_first(size_t, size_t) const override
    {
        return realm::not_found;
    }
    void set_base_table(ConstTableRef) override {}
    void set_cluster(const Cluster*) override
    {
    }
    std::string description(util::serializer::SerialisationState&) const override
    {
        return "FALSEPREDICATE";
    }
    ConstTableRef get_base_table() const override
    {
        return nullptr;
    }
    std::unique_ptr<Expression> clone() const override
    {
        return std::unique_ptr<Expression>(new FalseExpression(*this));
    }
};


// Stores N values of type T. Can also exchange data with other ValueBase of different types
template <class T>
class Value : public ValueBase, public Subexpr2<T> {
public:
    Value()
    {
        init(false, 1, T());
    }
    Value(T v)
    {
        init(false, 1, v);
    }

    Value(bool from_link_list, size_t values)
    {
        init(from_link_list, values, T());
    }

    Value(bool from_link_list, size_t values, T v)
    {
        init(from_link_list, values, v);
    }

    Value(const Value&) = default;
    Value& operator=(const Value&) = default;

    void init(bool from_link_list, size_t values, T v)
    {
        m_storage.init(values, v);
        ValueBase::m_from_link_list = from_link_list;
        ValueBase::m_values = values;
    }

    void init(bool from_link_list, size_t values)
    {
        m_storage.init(values);
        ValueBase::m_from_link_list = from_link_list;
        ValueBase::m_values = values;
    }

    void init(bool from_link_list, const std::vector<T>& values)
    {
        m_storage.init(values);
        ValueBase::m_from_link_list = from_link_list;
        ValueBase::m_values = values.size();
    }

    void init(bool from_link_list, const std::vector<util::Optional<T>>& values)
    {
        m_storage.init(values);
        ValueBase::m_from_link_list = from_link_list;
        ValueBase::m_values = values.size();
    }

    std::string description(util::serializer::SerialisationState&) const override
    {
        if (ValueBase::m_from_link_list) {
            return util::serializer::print_value(util::to_string(ValueBase::m_values) +
                                                 (ValueBase::m_values == 1 ? " value" : " values"));
        }
        if (m_storage.m_size > 0) {
            return util::serializer::print_value(m_storage[0]);
        }
        return "";
    }

    bool has_constant_evaluation() const override
    {
        return true;
    }

    void evaluate(size_t, ValueBase& destination) override
    {
        destination.import(*this);
    }


    template <class TOperator>
    REALM_FORCEINLINE void fun(const Value* left, const Value* right)
    {
        OperatorOptionalAdapter<TOperator> o;

        if (!left->m_from_link_list && !right->m_from_link_list) {
            // Operate on values one-by-one (one value is one row; no links)
            size_t min = std::min(left->m_values, right->m_values);
            init(false, min);

            for (size_t i = 0; i < min; i++) {
                m_storage.set(i, o(left->m_storage.get(i), right->m_storage.get(i)));
            }
        }
        else if (left->m_from_link_list && right->m_from_link_list) {
            // FIXME: Many-to-many links not supported yet. Need to specify behaviour
            REALM_ASSERT_DEBUG(false);
        }
        else if (!left->m_from_link_list && right->m_from_link_list) {
            // Right values come from link. Left must come from single row.
            REALM_ASSERT_DEBUG(left->m_values > 0);
            init(true, right->m_values);

            auto left_value = left->m_storage.get(0);
            for (size_t i = 0; i < right->m_values; i++) {
                m_storage.set(i, o(left_value, right->m_storage.get(i)));
            }
        }
        else if (left->m_from_link_list && !right->m_from_link_list) {
            // Same as above, but with left values coming from links
            REALM_ASSERT_DEBUG(right->m_values > 0);
            init(true, left->m_values);

            auto right_value = right->m_storage.get(0);
            for (size_t i = 0; i < left->m_values; i++) {
                m_storage.set(i, o(left->m_storage.get(i), right_value));
            }
        }
    }

    template <class TOperator>
    REALM_FORCEINLINE void fun(const Value* value)
    {
        init(value->m_from_link_list, value->m_values);
=======
>>>>>>> 605174ac

template <>
class Subexpr2<BinaryData> : public Subexpr, public Overloads<BinaryData, BinaryData> {
public:
    Query equal(BinaryData sd, bool case_sensitive = true);
    Query equal(const Subexpr2<BinaryData>& col, bool case_sensitive = true);
    Query not_equal(BinaryData sd, bool case_sensitive = true);
    Query not_equal(const Subexpr2<BinaryData>& col, bool case_sensitive = true);
    Query begins_with(BinaryData sd, bool case_sensitive = true);
    Query begins_with(const Subexpr2<BinaryData>& col, bool case_sensitive = true);
    Query ends_with(BinaryData sd, bool case_sensitive = true);
    Query ends_with(const Subexpr2<BinaryData>& col, bool case_sensitive = true);
    Query contains(BinaryData sd, bool case_sensitive = true);
    Query contains(const Subexpr2<BinaryData>& col, bool case_sensitive = true);
    Query like(BinaryData sd, bool case_sensitive = true);
    Query like(const Subexpr2<BinaryData>& col, bool case_sensitive = true);
};


struct TrueExpression : Expression {
    size_t find_first(size_t start, size_t end) const override
    {
<<<<<<< HEAD
        Value<D>& d = static_cast<Value<D>&>(destination);
        d.init(ValueBase::m_from_link_list, ValueBase::m_values, D());
        for (size_t t = 0; t < ValueBase::m_values; t++) {
            if (m_storage.is_null(t))
                d.m_storage.set_null(t);
            else {
                d.m_storage.set(t, static_cast<D>(m_storage[t]));
            }
        }
    }

    template <class X, class Y>
    static constexpr bool IsNullToFixedBytesType =
        std::is_same<X, realm::null>::value&& realm::is_any_v<Y, ObjectId, UUID>;

    template <class X, class Y>
    static constexpr bool IsObjectIdToTimestamp =
        std::is_same<X, ObjectId>::value&& std::is_same<Y, Timestamp>::value;

    // we specialize here to convert between null and ObjectId without having a constructor from null
    template <class D>
    REALM_FORCEINLINE std::enable_if_t<IsNullToFixedBytesType<T, D>> export2(ValueBase& destination) const
    {
        Value<D>& d = static_cast<Value<D>&>(destination);
        d.init(ValueBase::m_from_link_list, ValueBase::m_values, D());
        for (size_t t = 0; t < ValueBase::m_values; t++) {
            d.m_storage.set_null(t);
        }
=======
        REALM_ASSERT(start <= end);
        if (start != end)
            return start;

        return realm::not_found;
>>>>>>> 605174ac
    }
    void set_base_table(ConstTableRef) override {}
    void set_cluster(const Cluster*) override {}
    ConstTableRef get_base_table() const override
    {
        return nullptr;
    }
<<<<<<< HEAD

    template <class D>
    REALM_FORCEINLINE std::enable_if_t<!std::is_convertible<T, D>::value && !IsNullToFixedBytesType<T, D> &&
                                       !IsObjectIdToTimestamp<T, D>>
    export2(ValueBase&) const
=======
    std::string description(util::serializer::SerialisationState&) const override
>>>>>>> 605174ac
    {
        return "TRUEPREDICATE";
    }
    std::unique_ptr<Expression> clone() const override
    {
<<<<<<< HEAD
        if constexpr (std::is_same_v<T, Mixed>) {
            Value<Mixed>& d = static_cast<Value<Mixed>&>(destination);
            d.init(ValueBase::m_from_link_list, ValueBase::m_values, Mixed());
            for (size_t t = 0; t < ValueBase::m_values; t++) {
                d.m_storage.set(t, m_storage[t]);
            }
        }
        else if constexpr (std::is_same_v<T, null>) {
            Value<Mixed>& d = static_cast<Value<Mixed>&>(destination);
            d.init(ValueBase::m_from_link_list, ValueBase::m_values, Mixed());
        }
        else if constexpr (realm::is_any_v<T, int, int64_t, bool, float, double, StringData, BinaryData, Timestamp,
                                           Decimal128, ObjectId, UUID>) {
            Value<Mixed>& d = static_cast<Value<Mixed>&>(destination);
            d.init(ValueBase::m_from_link_list, ValueBase::m_values, Mixed());
            for (size_t t = 0; t < ValueBase::m_values; t++) {
                if (m_storage.is_null(t))
                    d.m_storage.set_null(t);
                else {
                    d.m_storage.set(t, Mixed(m_storage[t]));
                }
            }
        }
        else {
            REALM_ASSERT_DEBUG(false);
        }
=======
        return std::unique_ptr<Expression>(new TrueExpression(*this));
>>>>>>> 605174ac
    }
};

<<<<<<< HEAD
    Mixed get_mixed() override
    {
        if constexpr (!std::is_same_v<T, realm::null>) {
            if constexpr (std::is_same_v<T, Mixed>) {
                return m_storage[0];
            }
            else if constexpr (realm::is_any_v<T, int, int64_t, bool, float, double, StringData, BinaryData,
                                               Timestamp, Decimal128, ObjectId, UUID>) {
                return Mixed(m_storage[0]);
            }
            else {
                REALM_ASSERT_DEBUG(false);
            }
        }
        return {};
    }
=======
>>>>>>> 605174ac

struct FalseExpression : Expression {
    size_t find_first(size_t, size_t) const override
    {
        return realm::not_found;
    }
    void set_base_table(ConstTableRef) override {}
    void set_cluster(const Cluster*) override {}
    std::string description(util::serializer::SerialisationState&) const override
    {
        return "FALSEPREDICATE";
    }
    ConstTableRef get_base_table() const override
    {
        return nullptr;
    }
    std::unique_ptr<Expression> clone() const override
    {
        return std::unique_ptr<Expression>(new FalseExpression(*this));
    }
};


// Stores N values of type T. Can also exchange data with other ValueBase of different types
template <class T>
class Value : public ValueBase, public Subexpr2<T> {
public:
    Value() = default;

    Value(T init)
        : ValueBase(Mixed(init))
    {
    }

    std::string description(util::serializer::SerialisationState&) const override
    {
        if (ValueBase::m_from_link_list) {
            return util::serializer::print_value(util::to_string(ValueBase::size()) +
                                                 (ValueBase::size() == 1 ? " value" : " values"));
        }
        if (size() > 0) {
            if (get(0).is_null())
                return "NULL";
            else
                return util::serializer::print_value(get(0).template get<T>());
        }
        return "";
    }
    REALM_FORCEINLINE void export_UUID(ValueBase& destination) const override
    {
        export2<UUID>(destination);
    }

    bool has_constant_evaluation() const override
    {
<<<<<<< HEAD
        if (std::is_same_v<T, int>)
            source.export_int(*this);
        else if (std::is_same_v<T, Timestamp>)
            source.export_Timestamp(*this);
        else if (std::is_same_v<T, ObjectId>)
            source.export_ObjectId(*this);
        else if (std::is_same_v<T, Decimal128>)
            source.export_Decimal(*this);
        else if (std::is_same_v<T, bool>)
            source.export_bool(*this);
        else if (std::is_same_v<T, float>)
            source.export_float(*this);
        else if (std::is_same_v<T, double>)
            source.export_double(*this);
        else if (std::is_same_v<T, int64_t> || std::is_same_v<T, bool>)
            source.export_int64_t(*this);
        else if (std::is_same_v<T, StringData>)
            source.export_StringData(*this);
        else if (std::is_same_v<T, BinaryData>)
            source.export_BinaryData(*this);
        else if (std::is_same_v<T, Mixed>)
            source.export_Mixed(*this);
        else if (std::is_same_v<T, null>)
            source.export_null(*this);
        else if (std::is_same_v<T, UUID>)
            source.export_UUID(*this);
        else
            REALM_ASSERT_DEBUG(false);
=======
        return true;
>>>>>>> 605174ac
    }

    Mixed get_mixed() override
    {
        return get(0);
    }

    void evaluate(size_t, ValueBase& destination) override
    {
        destination = *this;
    }

    std::unique_ptr<Subexpr> clone() const override
    {
        return make_subexpr<Value<T>>(*this);
    }
};

class ConstantStringValue : public Value<StringData> {
public:
    ConstantStringValue(const StringData& string)
        : Value()
        , m_string(string.is_null() ? util::none : util::make_optional(std::string(string)))
    {
        if (m_string)
            set(0, *m_string);
    }

    std::unique_ptr<Subexpr> clone() const override
    {
        return std::unique_ptr<Subexpr>(new ConstantStringValue(*this));
    }

private:
    ConstantStringValue(const ConstantStringValue& other)
        : Value()
        , m_string(other.m_string)
    {
        if (m_string)
            set(0, *m_string);
    }

    util::Optional<std::string> m_string;
};

// All overloads where left-hand-side is L:
//
// left-hand-side       operator                              right-hand-side
// L                    +, -, *, /, <, >, ==, !=, <=, >=      Subexpr2<R>
//
// For L = R = {int, int64_t, float, double, Timestamp, ObjectId, Decimal128}:
// Compare numeric values
template <class R>
Query operator>(double left, const Subexpr2<R>& right)
{
    return create<Greater>(left, right);
}
template <class R>
Query operator>(float left, const Subexpr2<R>& right)
{
    return create<Greater>(left, right);
}
template <class R>
Query operator>(int left, const Subexpr2<R>& right)
{
    return create<Greater>(left, right);
}
template <class R>
Query operator>(int64_t left, const Subexpr2<R>& right)
{
    return create<Greater>(left, right);
}
template <class R>
Query operator>(Timestamp left, const Subexpr2<R>& right)
{
    return create<Greater>(left, right);
}
template <class R>
Query operator>(ObjectId left, const Subexpr2<R>& right)
{
    return create<Greater>(left, right);
}
template <class R>
Query operator>(Decimal128 left, const Subexpr2<R>& right)
{
    return create<Greater>(left, right);
}

template <class R>
Query operator<(double left, const Subexpr2<R>& right)
{
    return create<Less>(left, right);
}
template <class R>
Query operator<(float left, const Subexpr2<R>& right)
{
    return create<Less>(left, right);
}
template <class R>
Query operator<(int left, const Subexpr2<R>& right)
{
    return create<Less>(left, right);
}
template <class R>
Query operator<(int64_t left, const Subexpr2<R>& right)
{
    return create<Less>(left, right);
}
template <class R>
Query operator<(Timestamp left, const Subexpr2<R>& right)
{
    return create<Less>(left, right);
}
template <class R>
Query operator<(ObjectId left, const Subexpr2<R>& right)
{
    return create<Less>(left, right);
}
template <class R>
Query operator<(Decimal128 left, const Subexpr2<R>& right)
{
    return create<Less>(left, right);
}

template <class R>
Query operator==(double left, const Subexpr2<R>& right)
{
    return create<Equal>(left, right);
}
template <class R>
Query operator==(float left, const Subexpr2<R>& right)
{
    return create<Equal>(left, right);
}
template <class R>
Query operator==(int left, const Subexpr2<R>& right)
{
    return create<Equal>(left, right);
}
template <class R>
Query operator==(int64_t left, const Subexpr2<R>& right)
{
    return create<Equal>(left, right);
}
template <class R>
Query operator==(Timestamp left, const Subexpr2<R>& right)
{
    return create<Equal>(left, right);
}
template <class R>
Query operator==(ObjectId left, const Subexpr2<R>& right)
{
    return create<Equal>(left, right);
}
template <class R>
Query operator==(Decimal128 left, const Subexpr2<R>& right)
{
    return create<Equal>(left, right);
}
template <class R>
Query operator==(bool left, const Subexpr2<R>& right)
{
    return create<Equal>(left, right);
}
template <class R>
Query operator==(UUID left, const Subexpr2<R>& right)
{
    return create<Equal>(left, right);
}


template <class R>
Query operator>=(double left, const Subexpr2<R>& right)
{
    return create<GreaterEqual>(left, right);
}
template <class R>
Query operator>=(float left, const Subexpr2<R>& right)
{
    return create<GreaterEqual>(left, right);
}
template <class R>
Query operator>=(int left, const Subexpr2<R>& right)
{
    return create<GreaterEqual>(left, right);
}
template <class R>
Query operator>=(int64_t left, const Subexpr2<R>& right)
{
    return create<GreaterEqual>(left, right);
}
template <class R>
Query operator>=(Timestamp left, const Subexpr2<R>& right)
{
    return create<GreaterEqual>(left, right);
}
template <class R>
Query operator>=(ObjectId left, const Subexpr2<R>& right)
{
    return create<GreaterEqual>(left, right);
}
template <class R>
Query operator>=(Decimal128 left, const Subexpr2<R>& right)
{
    return create<GreaterEqual>(left, right);
}

template <class R>
Query operator<=(double left, const Subexpr2<R>& right)
{
    return create<LessEqual>(left, right);
}
template <class R>
Query operator<=(float left, const Subexpr2<R>& right)
{
    return create<LessEqual>(left, right);
}
template <class R>
Query operator<=(int left, const Subexpr2<R>& right)
{
    return create<LessEqual>(left, right);
}
template <class R>
Query operator<=(int64_t left, const Subexpr2<R>& right)
{
    return create<LessEqual>(left, right);
}
template <class R>
Query operator<=(Timestamp left, const Subexpr2<R>& right)
{
    return create<LessEqual>(left, right);
}
template <class R>
Query operator<=(ObjectId left, const Subexpr2<R>& right)
{
    return create<LessEqual>(left, right);
}
template <class R>
Query operator<=(Decimal128 left, const Subexpr2<R>& right)
{
    return create<LessEqual>(left, right);
}

template <class R>
Query operator!=(double left, const Subexpr2<R>& right)
{
    return create<NotEqual>(left, right);
}
template <class R>
Query operator!=(float left, const Subexpr2<R>& right)
{
    return create<NotEqual>(left, right);
}
template <class R>
Query operator!=(int left, const Subexpr2<R>& right)
{
    return create<NotEqual>(left, right);
}
template <class R>
Query operator!=(int64_t left, const Subexpr2<R>& right)
{
    return create<NotEqual>(left, right);
}
template <class R>
Query operator!=(Timestamp left, const Subexpr2<R>& right)
{
    return create<NotEqual>(left, right);
}
template <class R>
Query operator!=(ObjectId left, const Subexpr2<R>& right)
{
    return create<NotEqual>(left, right);
}
template <class R>
Query operator!=(Decimal128 left, const Subexpr2<R>& right)
{
    return create<NotEqual>(left, right);
}
template <class R>
Query operator!=(bool left, const Subexpr2<R>& right)
{
    return create<NotEqual>(left, right);
}
template <class R>
Query operator!=(UUID left, const Subexpr2<R>& right)
{
    return create<NotEqual>(left, right);
}

// Arithmetic
template <class R>
Operator<Plus<typename Common<R, double>::type>> operator+(double left, const Subexpr2<R>& right)
{
    return {make_subexpr<Value<double>>(left), right.clone()};
}
template <class R>
Operator<Plus<typename Common<R, float>::type>> operator+(float left, const Subexpr2<R>& right)
{
    return {make_subexpr<Value<float>>(left), right.clone()};
}
template <class R>
Operator<Plus<typename Common<R, int>::type>> operator+(int left, const Subexpr2<R>& right)
{
    return {make_subexpr<Value<int>>(left), right.clone()};
}
template <class R>
Operator<Plus<typename Common<R, int64_t>::type>> operator+(int64_t left, const Subexpr2<R>& right)
{
    return {make_subexpr<Value<int64_t>>(left), right.clone()};
}
template <class R>
Operator<Minus<typename Common<R, double>::type>> operator-(double left, const Subexpr2<R>& right)
{
    return {make_subexpr<Value<double>>(left), right.clone()};
}
template <class R>
Operator<Minus<typename Common<R, float>::type>> operator-(float left, const Subexpr2<R>& right)
{
    return {make_subexpr<Value<float>>(left), right.clone()};
}
template <class R>
Operator<Minus<typename Common<R, int>::type>> operator-(int left, const Subexpr2<R>& right)
{
    return {make_subexpr<Value<int>>(left), right.clone()};
}
template <class R>
Operator<Minus<typename Common<R, int64_t>::type>> operator-(int64_t left, const Subexpr2<R>& right)
{
    return {make_subexpr<Value<int64_t>>(left), right.clone()};
}
template <class R>
Operator<Mul<typename Common<R, double>::type>> operator*(double left, const Subexpr2<R>& right)
{
    return {make_subexpr<Value<double>>(left), right.clone()};
}
template <class R>
Operator<Mul<typename Common<R, float>::type>> operator*(float left, const Subexpr2<R>& right)
{
    return {make_subexpr<Value<float>>(left), right.clone()};
}
template <class R>
Operator<Mul<typename Common<R, int>::type>> operator*(int left, const Subexpr2<R>& right)
{
    return {make_subexpr<Value<int>>(left), right.clone()};
}
template <class R>
Operator<Mul<typename Common<R, int64_t>::type>> operator*(int64_t left, const Subexpr2<R>& right)
{
    return {make_subexpr<Value<int64_t>>(left), right.clone()};
}
template <class R>
Operator<Div<typename Common<R, double>::type>> operator/(double left, const Subexpr2<R>& right)
{
    return {make_subexpr<Value<double>>(left), right.clone()};
}
template <class R>
Operator<Div<typename Common<R, float>::type>> operator/(float left, const Subexpr2<R>& right)
{
    return {make_subexpr<Value<float>>(left), right.clone()};
}
template <class R>
Operator<Div<typename Common<R, int>::type>> operator/(int left, const Subexpr2<R>& right)
{
    return {make_subexpr<Value<int>>(left), right.clone()};
}
template <class R>
Operator<Div<typename Common<R, int64_t>::type>> operator/(int64_t left, const Subexpr2<R>& right)
{
    return {make_subexpr<Value<int64_t>>(left), right.clone()};
}

// Unary operators
template <class T>
UnaryOperator<Pow<T>> power(const Subexpr2<T>& left)
{
    return {left.clone()};
}

// Classes used for LinkMap (see below).
struct LinkMapFunction {
    // Your consume() method is given key within the linked-to table as argument, and you must return whether or
    // not you want the LinkMapFunction to exit (return false) or continue (return true) harvesting the link tree
    // for the current main table object (it will be a link tree if you have multiple type_LinkList columns
    // in a link()->link() query.
    virtual bool consume(ObjKey) = 0;
};

struct FindNullLinks : public LinkMapFunction {
    bool consume(ObjKey) override
    {
        m_has_link = true;
        return false; // we've found a key, so this can't be a null-link, so exit link harvesting
    }

    bool m_has_link = false;
};

struct MakeLinkVector : public LinkMapFunction {
    MakeLinkVector(std::vector<ObjKey>& result)
        : m_links(result)
    {
    }

    bool consume(ObjKey key) override
    {
        m_links.push_back(key);
        return true; // continue evaluation
    }
    std::vector<ObjKey>& m_links;
};

struct UnaryLinkResult : public LinkMapFunction {
    bool consume(ObjKey key) override
    {
        m_result = key;
        return false; // exit search, only one result ever expected
    }
    ObjKey m_result;
};

struct CountLinks : public LinkMapFunction {
    bool consume(ObjKey) override
    {
        m_link_count++;
        return true;
    }

    size_t result() const
    {
        return m_link_count;
    }

    size_t m_link_count = 0;
};

struct CountBacklinks : public LinkMapFunction {
    CountBacklinks(ConstTableRef t)
        : m_table(t)
    {
    }

    bool consume(ObjKey key) override
    {
        m_link_count += m_table.unchecked_ptr()->get_object(key).get_backlink_count();
        return true;
    }

    size_t result() const
    {
        return m_link_count;
    }

    ConstTableRef m_table;
    size_t m_link_count = 0;
};


/*
The LinkMap and LinkMapFunction classes are used for query conditions on links themselves (contrary to conditions on
the value payload they point at).

MapLink::map_links() takes a row index of the link array as argument and follows any link chain stated in the query
(through the link()->link() methods) until the final payload table is reached, and then applies LinkMapFunction on
the linked-to key(s).

If all link columns are type_Link, then LinkMapFunction is only invoked for a single key. If one or more
columns are type_LinkList, then it may result in multiple keys.

The reason we use this map pattern is that we can exit the link-tree-traversal as early as possible, e.g. when we've
found the first link that points to key '5'. Other solutions could be a std::vector<ColKey> harvest_all_links(), or an
iterator pattern. First solution can't exit, second solution requires internal state.
*/
class LinkMap {
public:
    LinkMap() = default;
    LinkMap(ConstTableRef table, std::vector<ColKey> columns)
        : m_link_column_keys(std::move(columns))
    {
        set_base_table(table);
    }

    LinkMap(LinkMap const& other)
    {
        m_link_column_keys = other.m_link_column_keys;
        m_tables = other.m_tables;
        m_link_types = other.m_link_types;
        m_only_unary_links = other.m_only_unary_links;
    }

    size_t get_nb_hops() const
    {
        return m_link_column_keys.size();
    }

    bool has_links() const
    {
        return m_link_column_keys.size() > 0;
    }

    void set_base_table(ConstTableRef table);

    void set_cluster(const Cluster* cluster)
    {
        Allocator& alloc = get_base_table()->get_alloc();
        m_array_ptr = nullptr;
        switch (m_link_types[0]) {
            case col_type_Link:
                m_array_ptr = LeafPtr(new (&m_storage.m_list) ArrayKey(alloc));
                break;
            case col_type_LinkList:
                m_array_ptr = LeafPtr(new (&m_storage.m_linklist) ArrayList(alloc));
                break;
            case col_type_BackLink:
                m_array_ptr = LeafPtr(new (&m_storage.m_backlink) ArrayBacklink(alloc));
                break;
            default:
                break;
        }
        // m_tables[0]->report_invalid_key(m_link_column_keys[0]);
        cluster->init_leaf(m_link_column_keys[0], m_array_ptr.get());
        m_leaf_ptr = m_array_ptr.get();
    }

    void collect_dependencies(std::vector<TableKey>& tables) const;

    virtual std::string description(util::serializer::SerialisationState& state) const;

    ObjKey get_unary_link_or_not_found(size_t index) const
    {
        REALM_ASSERT(m_only_unary_links);
        UnaryLinkResult res;
        map_links(index, res);
        return res.m_result;
    }

    std::vector<ObjKey> get_links(size_t index) const
    {
        std::vector<ObjKey> res;
        get_links(index, res);
        return res;
    }

    std::vector<ObjKey> get_origin_ndxs(ObjKey key, size_t column = 0) const;

    size_t count_links(size_t row) const
    {
        CountLinks counter;
        map_links(row, counter);
        return counter.result();
    }

    size_t count_all_backlinks(size_t row) const
    {
        CountBacklinks counter(get_target_table());
        map_links(row, counter);
        return counter.result();
    }

    void map_links(size_t row, LinkMapFunction& lm) const
    {
        map_links(0, row, lm);
    }

    bool only_unary_links() const
    {
        return m_only_unary_links;
    }

    ConstTableRef get_base_table() const
    {
        return m_tables.empty() ? nullptr : m_tables[0];
    }

    ConstTableRef get_target_table() const
    {
        REALM_ASSERT(!m_tables.empty());
        return m_tables.back();
    }

    bool links_exist() const
    {
        return !m_link_column_keys.empty();
    }

private:
    void map_links(size_t column, ObjKey key, LinkMapFunction& lm) const;
    void map_links(size_t column, size_t row, LinkMapFunction& lm) const;

    void get_links(size_t row, std::vector<ObjKey>& result) const
    {
        MakeLinkVector mlv = MakeLinkVector(result);
        map_links(row, mlv);
    }

    mutable std::vector<ColKey> m_link_column_keys;
    std::vector<ColumnType> m_link_types;
    std::vector<ConstTableRef> m_tables;
    bool m_only_unary_links = true;
    // Leaf cache
    using LeafPtr = std::unique_ptr<ArrayPayload, PlacementDelete>;
    union Storage {
        typename std::aligned_storage<sizeof(ArrayKey), alignof(ArrayKey)>::type m_list;
        typename std::aligned_storage<sizeof(ArrayList), alignof(ArrayList)>::type m_linklist;
        typename std::aligned_storage<sizeof(ArrayList), alignof(ArrayList)>::type m_backlink;
    };
    Storage m_storage;
    LeafPtr m_array_ptr;
    const ArrayPayload* m_leaf_ptr = nullptr;

    template <class>
    friend Query compare(const Subexpr2<Link>&, const Obj&);
};

template <class T, class S, class I>
Query string_compare(const Subexpr2<StringData>& left, T right, bool case_insensitive);
template <class S, class I>
Query string_compare(const Subexpr2<StringData>& left, const Subexpr2<StringData>& right, bool case_insensitive);

template <class T>
Value<T> make_value_for_link(bool only_unary_links, size_t size)
{
    Value<T> value;
    if (only_unary_links) {
        REALM_ASSERT(size <= 1);
        value.init(false, 1);
        value.m_storage.set_null(0);
    }
    else {
        value.init(true, size);
    }
    return value;
}

// This class can be used as base for expressions that handle object properties
template <class T>
class ObjPropertyExpr : public Subexpr2<T> {
public:
    ObjPropertyExpr(ColKey column, ConstTableRef table, std::vector<ColKey> links, ExpressionComparisonType type)
        : m_link_map(table, std::move(links))
        , m_column_key(column)
        , m_comparison_type(type)
    {
    }

    bool is_nullable() const noexcept
    {
        return m_column_key.get_attrs().test(col_attr_Nullable);
    }

    ConstTableRef get_base_table() const override
    {
        return m_link_map.get_base_table();
    }

    void set_base_table(ConstTableRef table) override
    {
        if (table != get_base_table()) {
            m_link_map.set_base_table(table);
        }
    }

    bool has_search_index() const override
    {
        return m_link_map.get_target_table()->has_search_index(m_column_key);
    }

    std::vector<ObjKey> find_all(Mixed value) const override
    {
        std::vector<ObjKey> ret;
        std::vector<ObjKey> result;

        T val{};
        if (!value.is_null()) {
            val = value.get<T>();
        }

        StringIndex* index = m_link_map.get_target_table()->get_search_index(m_column_key);
        index->find_all(result, val);

        for (ObjKey k : result) {
            auto ndxs = m_link_map.get_origin_ndxs(k);
            ret.insert(ret.end(), ndxs.begin(), ndxs.end());
        }

        return ret;
    }

    void collect_dependencies(std::vector<TableKey>& tables) const override
    {
        m_link_map.collect_dependencies(tables);
    }


    bool links_exist() const
    {
        return m_link_map.has_links();
    }

    bool only_unary_links() const
    {
        return m_link_map.only_unary_links();
    }

    LinkMap get_link_map() const
    {
        return m_link_map;
    }

    virtual std::string description(util::serializer::SerialisationState& state) const override
    {
        return state.describe_expression_type(m_comparison_type) + state.describe_columns(m_link_map, m_column_key);
    }

    virtual ExpressionComparisonType get_comparison_type() const override
    {
        return m_comparison_type;
    }

    ObjPropertyExpr(ObjPropertyExpr const& other)
        : Subexpr2<T>(other)
        , m_link_map(other.m_link_map)
        , m_column_key(other.m_column_key)
        , m_comparison_type(other.m_comparison_type)
    {
    }

    ColKey column_key() const
    {
        return m_column_key;
    }

    std::unique_ptr<Subexpr> clone() const override
    {
        return make_subexpr<Columns<T>>(static_cast<const Columns<T>&>(*this));
    }

protected:
    LinkMap m_link_map;
    // Column key of payload column of m_table
    mutable ColKey m_column_key;
    ExpressionComparisonType m_comparison_type; // Any, All, None
};

// If we add a new Realm type T and quickly want Query support for it, then simply inherit from it like
// `template <> class Columns<T> : public SimpleQuerySupport<T>` and you're done. Any operators of the set
// { ==, >=, <=, !=, >, < } that are supported by T will be supported by the "query expression syntax"
// automatically. NOTE: This method of Query support will be slow because it goes through Table::get<T>.
// To get faster Query support, either add SequentialGetter support (faster) or create a query_engine.hpp
// node for it (super fast).

template <class T>
class SimpleQuerySupport : public ObjPropertyExpr<T> {
public:
    using ObjPropertyExpr<T>::links_exist;
    using ObjPropertyExpr<T>::m_link_map;
    using ObjPropertyExpr<T>::m_column_key;

    SimpleQuerySupport(ColKey column, ConstTableRef table, std::vector<ColKey> links = {},
                       ExpressionComparisonType type = ExpressionComparisonType::Any)
        : ObjPropertyExpr<T>(column, table, std::move(links), type)
    {
    }

    void set_cluster(const Cluster* cluster) override
    {
        m_array_ptr = nullptr;
        m_leaf_ptr = nullptr;
        if (links_exist()) {
            m_link_map.set_cluster(cluster);
        }
        else {
            // Create new Leaf
            m_array_ptr = LeafPtr(new (&m_leaf_cache_storage) LeafType(m_link_map.get_base_table()->get_alloc()));
            cluster->init_leaf(m_column_key, m_array_ptr.get());
            m_leaf_ptr = m_array_ptr.get();
        }
    }

    void evaluate(size_t index, ValueBase& destination) override
    {
        if (links_exist()) {
            REALM_ASSERT(m_leaf_ptr == nullptr);

            if (m_link_map.only_unary_links()) {
                REALM_ASSERT(destination.size() == 1);
                REALM_ASSERT(!destination.m_from_link_list);
                destination.set_null(0);
                auto link_translation_key = this->m_link_map.get_unary_link_or_not_found(index);
                if (link_translation_key) {
                    const Obj obj = m_link_map.get_target_table()->get_object(link_translation_key);
                    if constexpr (realm::is_any_v<T, ObjectId, UUID>) {
                        auto opt_val = obj.get<util::Optional<T>>(m_column_key);
                        if (opt_val) {
                            destination.set(0, *opt_val);
                        }
                        else {
                            destination.set_null(0);
                        }
                    }
                    else {
                        destination.set(0, obj.get<T>(m_column_key));
                    }
                }
            }
            else {
                std::vector<ObjKey> links = m_link_map.get_links(index);
                destination.init(true, links.size());
                for (size_t t = 0; t < links.size(); t++) {
                    const Obj obj = m_link_map.get_target_table()->get_object(links[t]);
                    if constexpr (realm::is_any_v<T, ObjectId, UUID>) {
                        auto opt_val = obj.get<util::Optional<T>>(m_column_key);
                        if (opt_val) {
                            destination.set(t, *opt_val);
                        }
                        else {
                            destination.set_null(t);
                        }
                    }
                    else {
                        destination.set(t, obj.get<T>(m_column_key));
                    }
                }
            }
        }
        else {
            // Not a link column
            REALM_ASSERT(m_leaf_ptr != nullptr);
            REALM_ASSERT(destination.size() == 1);
            REALM_ASSERT(!destination.m_from_link_list);
            if (m_leaf_ptr->is_null(index)) {
                destination.set_null(0);
            }
            else {
                destination.set(0, m_leaf_ptr->get(index));
            }
        }
    }

    void evaluate(ObjKey key, ValueBase& destination) override
    {
        Value<T>& d = static_cast<Value<T>&>(destination);
        d.set(0, m_link_map.get_target_table()->get_object(key).template get<T>(m_column_key));
    }

    SimpleQuerySupport(const SimpleQuerySupport& other)
        : ObjPropertyExpr<T>(other)
    {
    }

    SizeOperator<T> size()
    {
        return SizeOperator<T>(this->clone());
    }

private:
    // Leaf cache
    using LeafType = typename ColumnTypeTraits<T>::cluster_leaf_type;
    using LeafCacheStorage = typename std::aligned_storage<sizeof(LeafType), alignof(LeafType)>::type;
    using LeafPtr = std::unique_ptr<LeafType, PlacementDelete>;
    LeafCacheStorage m_leaf_cache_storage;
    LeafPtr m_array_ptr;
    LeafType* m_leaf_ptr = nullptr;
};

template <>
class Columns<Timestamp> : public SimpleQuerySupport<Timestamp> {
    using SimpleQuerySupport::SimpleQuerySupport;
};

template <>
class Columns<BinaryData> : public SimpleQuerySupport<BinaryData> {
    using SimpleQuerySupport::SimpleQuerySupport;
};

template <>
class Columns<ObjectId> : public SimpleQuerySupport<ObjectId> {
    using SimpleQuerySupport::SimpleQuerySupport;
};

template <>
class Columns<Decimal128> : public SimpleQuerySupport<Decimal128> {
    using SimpleQuerySupport::SimpleQuerySupport;
};

template <>
class Columns<Mixed> : public SimpleQuerySupport<Mixed> {
    using SimpleQuerySupport::SimpleQuerySupport;
};

template <>
class Columns<UUID> : public SimpleQuerySupport<UUID> {
    using SimpleQuerySupport::SimpleQuerySupport;
};

template <>
class Columns<Dictionary> : public ObjPropertyExpr<Mixed> {
public:
    Columns(ColKey column, ConstTableRef table, std::vector<ColKey> links = {},
            ExpressionComparisonType type = ExpressionComparisonType::Any)
        : ObjPropertyExpr<Mixed>(column, table, std::move(links), type)
    {
        m_key_type = m_link_map.get_target_table()->get_dictionary_key_type(column);
    }

    Columns& key(const Mixed& key_value);
    Columns& property(const std::string& prop)
    {
        REALM_ASSERT(!m_key.is_null());
        m_prop_list.push_back(prop);
        return *this;
    }
    void set_cluster(const Cluster* cluster) override;
    void evaluate(size_t index, ValueBase& destination) override;

    std::unique_ptr<Subexpr> clone() const override
    {
        return make_subexpr<Columns>(static_cast<const Columns&>(*this));
    }

    Columns(Columns const& other)
        : ObjPropertyExpr<Mixed>(other)
        , m_key(other.m_key)
        , m_prop_list(other.m_prop_list)
        , m_objkey(other.m_objkey)
        , m_key_type(other.m_key_type)
    {
    }

private:
    Mixed m_key;
    std::vector<std::string> m_prop_list;
    ObjKey m_objkey;
    DataType m_key_type;
    // Leaf cache
    using LeafCacheStorage = typename std::aligned_storage<sizeof(ArrayInteger), alignof(ArrayInteger)>::type;
    using LeafPtr = std::unique_ptr<ArrayInteger, PlacementDelete>;
    LeafCacheStorage m_leaf_cache_storage;
    LeafPtr m_array_ptr;
    ArrayInteger* m_leaf_ptr = nullptr;
};

// Columns<Mixed> == String
inline Query operator==(Columns<Mixed>&& left, const char* right)
{
    return left == StringData(right);
}

template <>
class Columns<StringData> : public SimpleQuerySupport<StringData> {
public:
    Columns(ColKey column, ConstTableRef table, std::vector<ColKey> links = {},
            ExpressionComparisonType type = ExpressionComparisonType::Any)
        : SimpleQuerySupport(column, table, links, type)
    {
    }

    Columns(Columns const& other)
        : SimpleQuerySupport(other)
    {
    }

    Columns(Columns&& other) noexcept
        : SimpleQuerySupport(other)
    {
    }
    using SimpleQuerySupport::size;
};

template <class T, class S, class I>
Query string_compare(const Subexpr2<StringData>& left, T right, bool case_sensitive)
{
    StringData sd(right);
    if (case_sensitive)
        return create<S>(sd, left);
    else
        return create<I>(sd, left);
}

template <class S, class I>
Query string_compare(const Subexpr2<StringData>& left, const Subexpr2<StringData>& right, bool case_sensitive)
{
    if (case_sensitive)
        return make_expression<Compare<S>>(right.clone(), left.clone());
    else
        return make_expression<Compare<I>>(right.clone(), left.clone());
}

template <class T, class S, class I>
Query binary_compare(const Subexpr2<BinaryData>& left, T right, bool case_sensitive)
{
    BinaryData data(right);
    if (case_sensitive)
        return create<S>(data, left);
    else
        return create<I>(data, left);
}

template <class S, class I>
Query binary_compare(const Subexpr2<BinaryData>& left, const Subexpr2<BinaryData>& right, bool case_sensitive)
{
    if (case_sensitive)
        return make_expression<Compare<S>>(right.clone(), left.clone());
    else
        return make_expression<Compare<I>>(right.clone(), left.clone());
}


// Columns<String> == Columns<String>
inline Query operator==(const Columns<StringData>& left, const Columns<StringData>& right)
{
    return string_compare<Equal, EqualIns>(left, right, true);
}

// Columns<String> != Columns<String>
inline Query operator!=(const Columns<StringData>& left, const Columns<StringData>& right)
{
    return string_compare<NotEqual, NotEqualIns>(left, right, true);
}

// String == Columns<String>
template <class T>
Query operator==(T left, const Columns<StringData>& right)
{
    return operator==(right, left);
}

// String != Columns<String>
template <class T>
Query operator!=(T left, const Columns<StringData>& right)
{
    return operator!=(right, left);
}

// Columns<String> == String
template <class T>
Query operator==(const Columns<StringData>& left, T right)
{
    return string_compare<T, Equal, EqualIns>(left, right, true);
}

// Columns<String> != String
template <class T>
Query operator!=(const Columns<StringData>& left, T right)
{
    return string_compare<T, NotEqual, NotEqualIns>(left, right, true);
}


inline Query operator==(const Columns<BinaryData>& left, BinaryData right)
{
    return create<Equal>(right, left);
}

inline Query operator==(BinaryData left, const Columns<BinaryData>& right)
{
    return create<Equal>(left, right);
}

inline Query operator!=(const Columns<BinaryData>& left, BinaryData right)
{
    return create<NotEqual>(right, left);
}

inline Query operator!=(BinaryData left, const Columns<BinaryData>& right)
{
    return create<NotEqual>(left, right);
}


// This class is intended to perform queries on the *pointers* of links, contrary to performing queries on *payload*
// in linked-to tables. Queries can be "find first link that points at row X" or "find first null-link". Currently
// only "find first null link" and "find first non-null link" is supported. More will be added later. When we add
// more, I propose to remove the <bool has_links> template argument from this class and instead template it by
// a criteria-class (like the FindNullLinks class below in find_first()) in some generalized fashion.
template <bool has_links>
class UnaryLinkCompare : public Expression {
public:
    UnaryLinkCompare(const LinkMap& lm)
        : m_link_map(lm)
    {
    }

    void set_base_table(ConstTableRef table) override
    {
        m_link_map.set_base_table(table);
    }

    void set_cluster(const Cluster* cluster) override
    {
        m_link_map.set_cluster(cluster);
    }

    void collect_dependencies(std::vector<TableKey>& tables) const override
    {
        m_link_map.collect_dependencies(tables);
    }

    // Return main table of query (table on which table->where()... is invoked). Note that this is not the same as
    // any linked-to payload tables
    ConstTableRef get_base_table() const override
    {
        return m_link_map.get_base_table();
    }

    size_t find_first(size_t start, size_t end) const override
    {
        for (; start < end;) {
            FindNullLinks fnl;
            m_link_map.map_links(start, fnl);
            if (fnl.m_has_link == has_links)
                return start;

            start++;
        }

        return not_found;
    }

    virtual std::string description(util::serializer::SerialisationState& state) const override
    {
        return state.describe_columns(m_link_map, ColKey()) + (has_links ? " != NULL" : " == NULL");
    }

    std::unique_ptr<Expression> clone() const override
    {
        return std::unique_ptr<Expression>(new UnaryLinkCompare(*this));
    }

private:
    UnaryLinkCompare(const UnaryLinkCompare& other)
        : Expression(other)
        , m_link_map(other.m_link_map)
    {
    }

    mutable LinkMap m_link_map;
};

class LinkCount : public Subexpr2<Int> {
public:
    LinkCount(const LinkMap& link_map)
        : m_link_map(link_map)
    {
    }
    LinkCount(LinkCount const& other)
        : Subexpr2<Int>(other)
        , m_link_map(other.m_link_map)
    {
    }

    std::unique_ptr<Subexpr> clone() const override
    {
        return make_subexpr<LinkCount>(*this);
    }

    ConstTableRef get_base_table() const override
    {
        return m_link_map.get_base_table();
    }

    void set_base_table(ConstTableRef table) override
    {
        m_link_map.set_base_table(table);
    }

    void set_cluster(const Cluster* cluster) override
    {
        m_link_map.set_cluster(cluster);
    }

    void collect_dependencies(std::vector<TableKey>& tables) const override
    {
        m_link_map.collect_dependencies(tables);
    }

    void evaluate(size_t index, ValueBase& destination) override
    {
        size_t count = m_link_map.count_links(index);
        destination = Value<int64_t>(count);
    }

    virtual std::string description(util::serializer::SerialisationState& state) const override
    {
        return state.describe_columns(m_link_map, ColKey()) + util::serializer::value_separator + "@count";
    }

private:
    LinkMap m_link_map;
};

// Gives a count of all backlinks across all columns for the specified row.
// The unused template parameter is a hack to avoid a circular dependency between table.hpp and query_expression.hpp.
template <class>
class BacklinkCount : public Subexpr2<Int> {
public:
    BacklinkCount(const LinkMap& link_map)
        : m_link_map(link_map)
    {
    }
    BacklinkCount(LinkMap&& link_map)
        : m_link_map(std::move(link_map))
    {
    }
    BacklinkCount(ConstTableRef table, std::vector<ColKey> links = {})
        : m_link_map(table, std::move(links))
    {
    }
    BacklinkCount(BacklinkCount const& other)
        : Subexpr2<Int>(other)
        , m_link_map(other.m_link_map)
    {
    }

    std::unique_ptr<Subexpr> clone() const override
    {
        return make_subexpr<BacklinkCount<Int>>(*this);
    }

    ConstTableRef get_base_table() const override
    {
        return m_link_map.get_base_table();
    }

    void set_base_table(ConstTableRef table) override
    {
        m_link_map.set_base_table(table);
    }

    void set_cluster(const Cluster* cluster) override
    {
        if (m_link_map.has_links()) {
            m_link_map.set_cluster(cluster);
        }
        else {
            m_keys = cluster->get_key_array();
            m_offset = cluster->get_offset();
        }
    }

    void collect_dependencies(std::vector<TableKey>& tables) const override
    {
        m_link_map.collect_dependencies(tables);
    }

    void evaluate(size_t index, ValueBase& destination) override
    {
        size_t count;
        if (m_link_map.has_links()) {
            count = m_link_map.count_all_backlinks(index);
        }
        else {
            ObjKey key(m_keys->get(index) + m_offset);
            const Obj obj = m_link_map.get_base_table()->get_object(key);
            count = obj.get_backlink_count();
        }
        destination = Value<int64_t>(count);
    }

    virtual std::string description(util::serializer::SerialisationState& state) const override
    {
        std::string s;
        if (m_link_map.links_exist()) {
            s += state.describe_columns(m_link_map, ColKey()) + util::serializer::value_separator;
        }
        s += "@links.@count";
        return s;
    }

private:
    const ClusterKeyArray* m_keys = nullptr;
    uint64_t m_offset = 0;
    LinkMap m_link_map;
};

template <class T, class TExpr>
class SizeOperator : public Subexpr2<Int> {
public:
    SizeOperator(std::unique_ptr<TExpr> left)
        : m_expr(std::move(left))
    {
    }

    SizeOperator(const SizeOperator& other)
        : m_expr(other.m_expr->clone())
    {
    }

    // See comment in base class
    void set_base_table(ConstTableRef table) override
    {
        m_expr->set_base_table(table);
    }

    void set_cluster(const Cluster* cluster) override
    {
        m_expr->set_cluster(cluster);
    }

    // Recursively fetch tables of columns in expression tree. Used when user first builds a stand-alone expression
    // and binds it to a Query at a later time
    ConstTableRef get_base_table() const override
    {
        return m_expr->get_base_table();
    }

    // destination = operator(left)
    void evaluate(size_t index, ValueBase& destination) override
    {
        Value<T> v;
        m_expr->evaluate(index, v);

        size_t sz = v.size();
        destination.init(v.m_from_link_list, sz);

        for (size_t i = 0; i < sz; i++) {
            auto elem = v[i].template get<T>();
            if constexpr (std::is_same_v<T, int64_t>) {
                // This is the size of a list
                destination.set(i, elem);
            }
            else {
                if (!elem) {
                    destination.set_null(i);
                }
                else {
                    destination.set(i, int64_t(elem.size()));
                }
            }
        }
    }

    std::string description(util::serializer::SerialisationState& state) const override
    {
        if (m_expr) {
            return m_expr->description(state) + util::serializer::value_separator + "@size";
        }
        return "@size";
    }

    std::unique_ptr<Subexpr> clone() const override
    {
        return std::unique_ptr<Subexpr>(new SizeOperator(*this));
    }

private:
    std::unique_ptr<TExpr> m_expr;
};

class KeyValue : public Subexpr2<Link> {
public:
    KeyValue(ObjKey key)
        : m_key(key)
    {
    }

    void set_base_table(ConstTableRef) override {}

    ConstTableRef get_base_table() const override
    {
        return nullptr;
    }

    void evaluate(size_t, ValueBase& destination) override
    {
        destination = Value<ObjKey>(m_key);
    }

    virtual std::string description(util::serializer::SerialisationState&) const override
    {
        return util::serializer::print_value(m_key);
    }

    std::unique_ptr<Subexpr> clone() const override
    {
        return std::unique_ptr<Subexpr>(new KeyValue(*this));
    }

private:
    KeyValue(const KeyValue& source)
        : m_key(source.m_key)
    {
    }

    ObjKey m_key;
};

template <typename T>
class SubColumns;

// This is for LinkList and BackLink too since they're declared as typedefs of Link.
template <>
class Columns<Link> : public Subexpr2<Link> {
public:
    Columns(const Columns& other)
        : Subexpr2<Link>(other)
        , m_link_map(other.m_link_map)
        , m_comparison_type(other.m_comparison_type)
    {
    }

    Query is_null()
    {
        if (m_link_map.get_nb_hops() > 1)
            throw util::runtime_error("Combining link() and is_null() is currently not supported");
        // Todo, it may be useful to support the above, but we would need to figure out an intuitive behaviour
        return make_expression<UnaryLinkCompare<false>>(m_link_map);
    }

    Query is_not_null()
    {
        if (m_link_map.get_nb_hops() > 1)
            throw util::runtime_error("Combining link() and is_not_null() is currently not supported");
        // Todo, it may be useful to support the above, but we would need to figure out an intuitive behaviour
        return make_expression<UnaryLinkCompare<true>>(m_link_map);
    }

    LinkCount count() const
    {
        return LinkCount(m_link_map);
    }

    template <class T>
    BacklinkCount<T> backlink_count() const
    {
        return BacklinkCount<T>(m_link_map);
    }

    template <typename C>
    SubColumns<C> column(ColKey column_key) const
    {
        // no need to pass along m_comparison_type because the only operations supported from
        // the subsequent SubColumns are aggregate operations such as sum, min, max, avg where
        // having
        REALM_ASSERT_DEBUG(m_comparison_type == ExpressionComparisonType::Any);
        return SubColumns<C>(Columns<C>(column_key, m_link_map.get_target_table()), m_link_map);
    }

    const LinkMap& link_map() const
    {
        return m_link_map;
    }

    ConstTableRef get_base_table() const override
    {
        return m_link_map.get_base_table();
    }

    void set_base_table(ConstTableRef table) override
    {
        m_link_map.set_base_table(table);
    }

    void set_cluster(const Cluster* cluster) override
    {
        REALM_ASSERT(m_link_map.has_links());
        m_link_map.set_cluster(cluster);
    }

    void collect_dependencies(std::vector<TableKey>& tables) const override
    {
        m_link_map.collect_dependencies(tables);
    }

    std::string description(util::serializer::SerialisationState& state) const override
    {
        return state.describe_expression_type(m_comparison_type) + state.describe_columns(m_link_map, ColKey());
    }

    virtual ExpressionComparisonType get_comparison_type() const override
    {
        return m_comparison_type;
    }

    std::unique_ptr<Subexpr> clone() const override
    {
        return std::unique_ptr<Subexpr>(new Columns<Link>(*this));
    }

    void evaluate(size_t index, ValueBase& destination) override;

private:
    LinkMap m_link_map;
    ExpressionComparisonType m_comparison_type;
    friend class Table;
    friend class LinkChain;

    Columns(ColKey column_key, ConstTableRef table, const std::vector<ColKey>& links = {},
            ExpressionComparisonType type = ExpressionComparisonType::Any)
        : m_link_map(table, links)
        , m_comparison_type(type)
    {
        static_cast<void>(column_key);
    }
};

template <typename T>
class ListColumns;
template <typename T, typename Operation>
class ListColumnAggregate;
namespace aggregate_operations {
template <typename T>
class Minimum;
template <typename T>
class Maximum;
template <typename T>
class Sum;
template <typename T>
class Average;
}

class ColumnListBase {
public:
    ColumnListBase(ColKey column_key, ConstTableRef table, const std::vector<ColKey>& links,
                   ExpressionComparisonType type = ExpressionComparisonType::Any)
        : m_column_key(column_key)
        , m_link_map(table, links)
        , m_comparison_type(type)
    {
    }

    ColumnListBase(const ColumnListBase& other)
        : m_column_key(other.m_column_key)
        , m_link_map(other.m_link_map)
        , m_comparison_type(other.m_comparison_type)
    {
    }

    void set_cluster(const Cluster* cluster);

    void get_lists(size_t index, Value<int64_t>& destination, size_t nb_elements);

    std::string description(util::serializer::SerialisationState& state) const
    {
        return state.describe_expression_type(m_comparison_type) + state.describe_columns(m_link_map, m_column_key);
    }

    bool links_exist() const
    {
        return m_link_map.has_links();
    }

    mutable ColKey m_column_key;
    LinkMap m_link_map;
    // Leaf cache
    using LeafCacheStorage = typename std::aligned_storage<sizeof(ArrayList), alignof(Array)>::type;
    using LeafPtr = std::unique_ptr<ArrayList, PlacementDelete>;
    LeafCacheStorage m_leaf_cache_storage;
    LeafPtr m_array_ptr;
    ArrayList* m_leaf_ptr = nullptr;
    ExpressionComparisonType m_comparison_type = ExpressionComparisonType::Any;
};

template <typename>
class ColumnListSize;

template <typename T>
class ColumnListElementLength;

template <typename T>
class Columns<Lst<T>> : public Subexpr2<T>, public ColumnListBase {
public:
    Columns(const Columns<Lst<T>>& other)
        : Subexpr2<T>(other)
        , ColumnListBase(other)
        , m_is_nullable_storage(this->m_column_key.get_attrs().test(col_attr_Nullable))
    {
    }

    std::unique_ptr<Subexpr> clone() const override
    {
        return make_subexpr<Columns<Lst<T>>>(*this);
    }

    ConstTableRef get_base_table() const override
    {
        return m_link_map.get_base_table();
    }

    void set_base_table(ConstTableRef table) override
    {
        m_link_map.set_base_table(table);
    }

    void set_cluster(const Cluster* cluster) override
    {
        ColumnListBase::set_cluster(cluster);
    }

    void collect_dependencies(std::vector<TableKey>& tables) const override
    {
        m_link_map.collect_dependencies(tables);
    }

    void evaluate(size_t index, ValueBase& destination) override
    {
        if constexpr (realm::is_any_v<T, ObjectId, Int, Bool, UUID>) {
            if (m_is_nullable_storage) {
                evaluate<util::Optional<T>>(index, destination);
                return;
            }
        }
        evaluate<T>(index, destination);
    }

    virtual std::string description(util::serializer::SerialisationState& state) const override
    {
        return ColumnListBase::description(state);
    }

    virtual ExpressionComparisonType get_comparison_type() const override
    {
        return ColumnListBase::m_comparison_type;
    }

    SizeOperator<int64_t> size();

    ColumnListElementLength<T> element_lengths() const
    {
        return {*this};
    }

    ListColumnAggregate<T, aggregate_operations::Minimum<T>> min() const
    {
        return {m_column_key, *this};
    }

    ListColumnAggregate<T, aggregate_operations::Maximum<T>> max() const
    {
        return {m_column_key, *this};
    }

    ListColumnAggregate<T, aggregate_operations::Sum<T>> sum() const
    {
        return {m_column_key, *this};
    }

    ListColumnAggregate<T, aggregate_operations::Average<T>> average() const
    {
        return {m_column_key, *this};
    }
    const bool m_is_nullable_storage;

private:
    friend class Table;
    friend class LinkChain;

    template <typename StorageType>
    void evaluate(size_t index, ValueBase& destination)
    {
        Allocator& alloc = get_base_table()->get_alloc();
        Value<int64_t> list_refs;
        get_lists(index, list_refs, 1);
        const bool is_from_list = true;

        std::vector<StorageType> values;
        for (auto&& i : list_refs) {
            ref_type list_ref = to_ref(i.get_int());
            if (list_ref) {
                BPlusTree<StorageType> list(alloc);
                list.init_from_ref(list_ref);
                size_t s = list.size();
                for (size_t j = 0; j < s; j++) {
                    values.push_back(list.get(j));
                }
            }
        }
        destination.init(is_from_list, values.size());
        destination.set(values.begin(), values.end());
    }

    Columns(ColKey column_key, ConstTableRef table, const std::vector<ColKey>& links = {},
            ExpressionComparisonType type = ExpressionComparisonType::Any)
        : ColumnListBase(column_key, table, links, type)
        , m_is_nullable_storage(this->m_column_key.get_attrs().test(col_attr_Nullable))
    {
    }
};

template <typename T>
class ColumnListSize : public Columns<Lst<T>> {
public:
    ColumnListSize(const Columns<Lst<T>>& other)
        : Columns<Lst<T>>(other)
    {
    }
    void evaluate(size_t index, ValueBase& destination) override
    {
        if constexpr (realm::is_any_v<T, ObjectId, Int, Bool, UUID>) {
            if (this->m_is_nullable_storage) {
                evaluate<util::Optional<T>>(index, destination);
                return;
            }
        }
        evaluate<T>(index, destination);
    }

    std::unique_ptr<Subexpr> clone() const override
    {
        return std::unique_ptr<Subexpr>(new ColumnListSize<T>(*this));
    }

private:
    template <typename StorageType>
    void evaluate(size_t index, ValueBase& destination)
    {
        Allocator& alloc = this->get_base_table()->get_alloc();
        Value<int64_t> list_refs;
        this->get_lists(index, list_refs, 1);
        destination.init(list_refs.m_from_link_list, list_refs.size());
        for (size_t i = 0; i < list_refs.size(); i++) {
            ref_type list_ref = to_ref(list_refs[i].get_int());
            if (list_ref) {
                BPlusTree<StorageType> list(alloc);
                list.init_from_ref(list_ref);
                size_t s = list.size();
                destination.set(i, int64_t(s));
            }
            else {
                destination.set(i, 0);
            }
        }
    }
};


template <typename T>
class ColumnListElementLength : public Subexpr2<Int> {
public:
    ColumnListElementLength(const Columns<Lst<T>>& source)
        : m_list(source)
    {
    }
    void evaluate(size_t index, ValueBase& destination) override
    {
        Allocator& alloc = m_list.get_base_table()->get_alloc();
        Value<int64_t> list_refs;
        m_list.get_lists(index, list_refs, 1);
        std::vector<Int> sizes;
        for (size_t i = 0; i < list_refs.size(); i++) {
            ref_type list_ref = to_ref(list_refs[i].get_int());
            if (list_ref) {
                BPlusTree<T> list(alloc);
                list.init_from_ref(list_ref);
                const size_t list_size = list.size();
                sizes.reserve(sizes.size() + list_size);
                for (size_t j = 0; j < list_size; j++) {
                    sizes.push_back(list.get(j).size());
                }
            }
        }
        constexpr bool is_from_list = true;
        destination.init(is_from_list, sizes.size());
        destination.set(sizes.begin(), sizes.end());
    }
    ConstTableRef get_base_table() const override
    {
        return m_list.get_base_table();
    }

    void set_base_table(ConstTableRef table) override
    {
        m_list.set_base_table(table);
    }

    void set_cluster(const Cluster* cluster) override
    {
        m_list.set_cluster(cluster);
    }

    void collect_dependencies(std::vector<TableKey>& tables) const override
    {
        m_list.collect_dependencies(tables);
    }

    std::unique_ptr<Subexpr> clone() const override
    {
        return std::unique_ptr<Subexpr>(new ColumnListElementLength<T>(*this));
    }

    std::string description(util::serializer::SerialisationState& state) const override
    {
        return m_list.description(state) + util::serializer::value_separator + "length";
    }

    virtual ExpressionComparisonType get_comparison_type() const override
    {
        return m_list.get_comparison_type();
    }

private:
    Columns<Lst<T>> m_list;
};


template <typename T>
SizeOperator<int64_t> Columns<Lst<T>>::size()
{
    std::unique_ptr<Subexpr> ptr(new ColumnListSize<T>(*this));
    return SizeOperator<int64_t>(std::move(ptr));
}

template <typename T, typename Operation>
class ListColumnAggregate : public Subexpr2<typename Operation::ResultType> {
public:
    using R = typename Operation::ResultType;

    ListColumnAggregate(ColKey column_key, Columns<Lst<T>> column)
        : m_column_key(column_key)
        , m_list(std::move(column))
    {
    }

    ListColumnAggregate(const ListColumnAggregate& other)
        : m_column_key(other.m_column_key)
        , m_list(other.m_list)
    {
    }

    std::unique_ptr<Subexpr> clone() const override
    {
        return make_subexpr<ListColumnAggregate>(*this);
    }

    ConstTableRef get_base_table() const override
    {
        return m_list.get_base_table();
    }

    void set_base_table(ConstTableRef table) override
    {
        m_list.set_base_table(table);
    }

    void set_cluster(const Cluster* cluster) override
    {
        m_list.set_cluster(cluster);
    }

    void collect_dependencies(std::vector<TableKey>& tables) const override
    {
        m_list.collect_dependencies(tables);
    }

    void evaluate(size_t index, ValueBase& destination) override
    {
        if constexpr (realm::is_any_v<T, ObjectId, Int, Bool, UUID>) {
            if (m_list.m_is_nullable_storage) {
                evaluate<util::Optional<T>>(index, destination);
                return;
            }
        }
        evaluate<T>(index, destination);
    }

    virtual std::string description(util::serializer::SerialisationState& state) const override
    {
        return m_list.description(state) + util::serializer::value_separator + Operation::description();
    }

private:
    template <typename StorageType>
    void evaluate(size_t index, ValueBase& destination)
    {
        Allocator& alloc = get_base_table()->get_alloc();
        Value<int64_t> list_refs;
        m_list.get_lists(index, list_refs, 1);
        size_t sz = list_refs.size();
        REALM_ASSERT_DEBUG(sz > 0 || list_refs.m_from_link_list);
        // The result is an aggregate value for each table
        destination.init_for_links(!list_refs.m_from_link_list, sz);
        for (size_t i = 0; i < list_refs.size(); i++) {
            auto list_ref = to_ref(list_refs[i].get_int());
            Operation op;
            if (list_ref) {
                BPlusTree<StorageType> list(alloc);
                list.init_from_ref(list_ref);
                size_t s = list.size();
                for (unsigned j = 0; j < s; j++) {
                    op.accumulate(list.get(j));
                }
            }
            if (op.is_null()) {
                destination.set_null(i);
            }
            else {
                destination.set(i, op.result());
            }
        }
    }
    ColKey m_column_key;
    Columns<Lst<T>> m_list;
};

template <class Operator>
Query compare(const Subexpr2<Link>& left, const Obj& obj)
{
    static_assert(std::is_same_v<Operator, Equal> || std::is_same_v<Operator, NotEqual>,
                  "Links can only be compared for equality.");
    const Columns<Link>* column = dynamic_cast<const Columns<Link>*>(&left);
    if (column) {
        const LinkMap& link_map = column->link_map();
        REALM_ASSERT(link_map.get_target_table()->get_key() == obj.get_table()->get_key());
#ifdef REALM_OLDQUERY_FALLBACK
        if (link_map.get_nb_hops() == 1) {
            // We can fall back to Query::links_to for != and == operations on links, but only
            // for == on link lists. This is because negating query.links_to() is equivalent to
            // to "ALL linklist != row" rather than the "ANY linklist != row" semantics we're after.
            if (link_map.m_link_types[0] == col_type_Link ||
                (link_map.m_link_types[0] == col_type_LinkList && std::is_same_v<Operator, Equal>)) {
                ConstTableRef t = column->get_base_table();
                Query query(t);

                if (std::is_same_v<Operator, NotEqual>) {
                    // Negate the following `links_to`.
                    query.Not();
                }
                query.links_to(link_map.m_link_column_keys[0], obj.get_key());
                return query;
            }
        }
#endif
    }
    return make_expression<Compare<Operator>>(left.clone(), make_subexpr<KeyValue>(obj.get_key()));
}

inline Query operator==(const Subexpr2<Link>& left, const Obj& row)
{
    return compare<Equal>(left, row);
}
inline Query operator!=(const Subexpr2<Link>& left, const Obj& row)
{
    return compare<NotEqual>(left, row);
}
inline Query operator==(const Obj& row, const Subexpr2<Link>& right)
{
    return compare<Equal>(right, row);
}
inline Query operator!=(const Obj& row, const Subexpr2<Link>& right)
{
    return compare<NotEqual>(right, row);
}

template <class Operator>
Query compare(const Subexpr2<Link>& left, null)
{
    static_assert(std::is_same_v<Operator, Equal> || std::is_same_v<Operator, NotEqual>,
                  "Links can only be compared for equality.");
    return make_expression<Compare<Operator>>(left.clone(), make_subexpr<KeyValue>(ObjKey{}));
}

inline Query operator==(const Subexpr2<Link>& left, null)
{
    return compare<Equal>(left, null());
}
inline Query operator!=(const Subexpr2<Link>& left, null)
{
    return compare<NotEqual>(left, null());
}
inline Query operator==(null, const Subexpr2<Link>& right)
{
    return compare<Equal>(right, null());
}
inline Query operator!=(null, const Subexpr2<Link>& right)
{
    return compare<NotEqual>(right, null());
}


template <class T>
class Columns : public Subexpr2<T> {
public:
    using LeafType = typename ColumnTypeTraits<T>::cluster_leaf_type;

    Columns(ColKey column, ConstTableRef table, std::vector<ColKey> links = {},
            ExpressionComparisonType type = ExpressionComparisonType::Any)
        : m_link_map(table, std::move(links))
        , m_column_key(column)
        , m_nullable(m_link_map.get_target_table()->is_nullable(m_column_key))
        , m_comparison_type(type)
    {
    }

    Columns(const Columns& other)
        : m_link_map(other.m_link_map)
        , m_column_key(other.m_column_key)
        , m_nullable(other.m_nullable)
        , m_comparison_type(other.m_comparison_type)
    {
    }

    Columns& operator=(const Columns& other)
    {
        if (this != &other) {
            m_link_map = other.m_link_map;
            m_column_key = other.m_column_key;
            m_nullable = other.m_nullable;
            m_comparison_type = other.m_comparison_type;
        }
        return *this;
    }

    std::unique_ptr<Subexpr> clone() const override
    {
        return make_subexpr<Columns<T>>(*this);
    }

    // See comment in base class
    void set_base_table(ConstTableRef table) override
    {
        if (table == get_base_table())
            return;

        m_link_map.set_base_table(table);
        m_nullable = m_link_map.get_target_table()->is_nullable(m_column_key);
    }

    void set_cluster(const Cluster* cluster) override
    {
        m_array_ptr = nullptr;
        m_leaf_ptr = nullptr;
        if (links_exist()) {
            m_link_map.set_cluster(cluster);
        }
        else {
            // Create new Leaf
            m_array_ptr = LeafPtr(new (&m_leaf_cache_storage) LeafType(get_base_table()->get_alloc()));
            cluster->init_leaf(m_column_key, m_array_ptr.get());
            m_leaf_ptr = m_array_ptr.get();
        }
    }

    bool has_search_index() const override
    {
        return m_link_map.get_target_table()->has_search_index(m_column_key);
    }

    std::vector<ObjKey> find_all(Mixed value) const override
    {
        std::vector<ObjKey> ret;
        std::vector<ObjKey> result;

        if (m_nullable && std::is_same_v<T, int64_t>) {
            util::Optional<int64_t> val;
            if (!value.is_null()) {
                val = value.get_int();
            }
            StringIndex* index = m_link_map.get_target_table()->get_search_index(m_column_key);
            index->find_all(result, val);
        }
        else {
            T val{};
            if (!value.is_null()) {
                val = value.get<T>();
            }
            StringIndex* index = m_link_map.get_target_table()->get_search_index(m_column_key);
            index->find_all(result, val);
        }

        for (auto k : result) {
            auto ndxs = m_link_map.get_origin_ndxs(k);
            ret.insert(ret.end(), ndxs.begin(), ndxs.end());
        }

        return ret;
    }

    void collect_dependencies(std::vector<TableKey>& tables) const override
    {
        m_link_map.collect_dependencies(tables);
    }

    // Recursively fetch tables of columns in expression tree. Used when user first builds a stand-alone expression
    // and binds it to a Query at a later time
    ConstTableRef get_base_table() const override
    {
        return m_link_map.get_base_table();
    }

    template <class LeafType2 = LeafType>
    void evaluate_internal(size_t index, ValueBase& destination)
    {
        using U = typename LeafType2::value_type;

        if (links_exist()) {
            REALM_ASSERT(m_leaf_ptr == nullptr);
            if (m_link_map.only_unary_links()) {
                destination.init(false, 1);
                destination.set_null(0);
                if (auto link_translation_key = m_link_map.get_unary_link_or_not_found(index)) {
                    const Obj obj = m_link_map.get_target_table()->get_object(link_translation_key);
                    if (!obj.is_null(m_column_key))
                        destination.set(0, obj.get<U>(m_column_key));
                }
            }
            else {
                // LinkList with more than 0 values. Create Value with payload for all fields
                std::vector<ObjKey> links = m_link_map.get_links(index);
                destination.init_for_links(m_link_map.only_unary_links(), links.size());

                for (size_t t = 0; t < links.size(); t++) {
                    const Obj obj = m_link_map.get_target_table()->get_object(links[t]);
                    if (obj.is_null(m_column_key))
                        destination.set_null(t);
                    else
                        destination.set(t, obj.get<U>(m_column_key));
                }
            }
        }
        else {
            REALM_ASSERT(m_leaf_ptr != nullptr);
            auto leaf = static_cast<const LeafType2*>(m_leaf_ptr);
            // Not a Link column
            size_t colsize = leaf->size();

            // Now load `ValueBase::chunk_size` rows from from the leaf into m_storage. If it's an integer
            // leaf, then it contains the method get_chunk() which copies these values in a super fast way (first
            // case of the `if` below. Otherwise, copy the values one by one in a for-loop (the `else` case).
            if (std::is_same_v<U, int64_t> && index + ValueBase::chunk_size <= colsize) {
                // If you want to modify 'chunk_size' then update Array::get_chunk()
                REALM_ASSERT_3(ValueBase::chunk_size, ==, 8);

                auto leaf_2 = static_cast<const Array*>(leaf);
                int64_t res[ValueBase::chunk_size];
                leaf_2->get_chunk(index, res);

                destination.set(res, res + ValueBase::chunk_size);
            }
            else {
                size_t rows = colsize - index;
                if (rows > ValueBase::chunk_size)
                    rows = ValueBase::chunk_size;
                destination.init(false, rows);

                for (size_t t = 0; t < rows; t++) {
                    if (leaf->is_null(index + t)) {
                        destination.set_null(t);
                    }
                    else {
                        destination.set(t, leaf->get(index + t));
                    }
                }
            }
        }
    }

    virtual std::string description(util::serializer::SerialisationState& state) const override
    {
        return state.describe_expression_type(m_comparison_type) + state.describe_columns(m_link_map, m_column_key);
    }

    // Load values from Column into destination
    void evaluate(size_t index, ValueBase& destination) override
    {
        if (m_nullable && std::is_same_v<typename LeafType::value_type, int64_t>) {
            evaluate_internal<ArrayIntNull>(index, destination);
        }
        else if (m_nullable && std::is_same_v<typename LeafType::value_type, bool>) {
            evaluate_internal<ArrayBoolNull>(index, destination);
        }
        else {
            evaluate_internal<LeafType>(index, destination);
        }
    }

    void evaluate(ObjKey key, ValueBase& destination) override
    {
        destination.init(false, 1);
        auto table = m_link_map.get_target_table();
        auto obj = table.unchecked_ptr()->get_object(key);
        if (m_nullable && std::is_same_v<typename LeafType::value_type, int64_t>) {
            destination.set(0, obj.template get<util::Optional<int64_t>>(m_column_key));
        }
        else if (m_nullable && std::is_same_v<typename LeafType::value_type, bool>) {
            destination.set(0, obj.template get<util::Optional<bool>>(m_column_key));
        }
        else {
            destination.set(0, obj.template get<T>(m_column_key));
        }
    }

    bool links_exist() const
    {
        return m_link_map.has_links();
    }

    bool only_unary_links() const
    {
        return m_link_map.only_unary_links();
    }

    bool is_nullable() const
    {
        return m_nullable;
    }

    LinkMap get_link_map() const
    {
        return m_link_map;
    }

    ColKey column_key() const noexcept
    {
        return m_column_key;
    }

    virtual ExpressionComparisonType get_comparison_type() const override
    {
        return m_comparison_type;
    }

private:
    LinkMap m_link_map;

    // Leaf cache
    using LeafCacheStorage = typename std::aligned_storage<sizeof(LeafType), alignof(LeafType)>::type;
    using LeafPtr = std::unique_ptr<ArrayPayload, PlacementDelete>;
    LeafCacheStorage m_leaf_cache_storage;
    LeafPtr m_array_ptr;
    const ArrayPayload* m_leaf_ptr = nullptr;

    // Column index of payload column of m_table
    mutable ColKey m_column_key;

    // set to false by default for stand-alone Columns declaration that are not yet associated with any table
    // or oclumn. Call init() to update it or use a constructor that takes table + column index as argument.
    bool m_nullable = false;
    ExpressionComparisonType m_comparison_type = ExpressionComparisonType::Any;
};

template <typename T, typename Operation>
class SubColumnAggregate;

template <typename T>
class SubColumns : public Subexpr {
public:
    SubColumns(Columns<T>&& column, const LinkMap& link_map)
        : m_column(std::move(column))
        , m_link_map(link_map)
    {
    }

    std::unique_ptr<Subexpr> clone() const override
    {
        return make_subexpr<SubColumns<T>>(*this);
    }

    ConstTableRef get_base_table() const override
    {
        return m_link_map.get_base_table();
    }

    void set_base_table(ConstTableRef table) override
    {
        m_link_map.set_base_table(table);
        m_column.set_base_table(m_link_map.get_target_table());
    }

    void collect_dependencies(std::vector<TableKey>& tables) const override
    {
        m_link_map.collect_dependencies(tables);
    }

    void evaluate(size_t, ValueBase&) override
    {
        // SubColumns can only be used in an expression in conjunction with its aggregate methods.
        REALM_ASSERT(false);
    }

    virtual std::string description(util::serializer::SerialisationState&) const override
    {
        return ""; // by itself there are no conditions, see SubColumnAggregate
    }

    SubColumnAggregate<T, aggregate_operations::Minimum<T>> min() const
    {
        return {m_column, m_link_map};
    }

    SubColumnAggregate<T, aggregate_operations::Maximum<T>> max() const
    {
        return {m_column, m_link_map};
    }

    SubColumnAggregate<T, aggregate_operations::Sum<T>> sum() const
    {
        return {m_column, m_link_map};
    }

    SubColumnAggregate<T, aggregate_operations::Average<T>> average() const
    {
        return {m_column, m_link_map};
    }

private:
    Columns<T> m_column;
    LinkMap m_link_map;
};

template <typename T, typename Operation>
class SubColumnAggregate : public Subexpr2<typename Operation::ResultType> {
public:
    SubColumnAggregate(const Columns<T>& column, const LinkMap& link_map)
        : m_column(column)
        , m_link_map(link_map)
    {
    }
    SubColumnAggregate(SubColumnAggregate const& other)
        : m_column(other.m_column)
        , m_link_map(other.m_link_map)
    {
    }

    std::unique_ptr<Subexpr> clone() const override
    {
        return make_subexpr<SubColumnAggregate>(*this);
    }

    ConstTableRef get_base_table() const override
    {
        return m_link_map.get_base_table();
    }

    void set_base_table(ConstTableRef table) override
    {
        m_link_map.set_base_table(table);
        m_column.set_base_table(m_link_map.get_target_table());
    }

    void set_cluster(const Cluster* cluster) override
    {
        m_link_map.set_cluster(cluster);
    }

    void collect_dependencies(std::vector<TableKey>& tables) const override
    {
        m_link_map.collect_dependencies(tables);
    }

    void evaluate(size_t index, ValueBase& destination) override
    {
        std::vector<ObjKey> keys = m_link_map.get_links(index);
        std::sort(keys.begin(), keys.end());

        Operation op;
        for (auto key : keys) {
            Value<T> value;
            m_column.evaluate(key, value);
            size_t value_index = 0;
            if (!value[value_index].is_null()) {
                op.accumulate(value[value_index].template get<T>());
            }
        }
        if (op.is_null()) {
            destination.set_null(0);
        }
        else {
            destination.set(0, op.result());
        }
    }

    virtual std::string description(util::serializer::SerialisationState& state) const override
    {
        util::serializer::SerialisationState empty_state;
        return state.describe_columns(m_link_map, ColKey()) + util::serializer::value_separator +
               Operation::description() + util::serializer::value_separator + m_column.description(empty_state);
    }

private:
    Columns<T> m_column;
    LinkMap m_link_map;
};

class SubQueryCount : public Subexpr2<Int> {
public:
    SubQueryCount(const Query& q, const LinkMap& link_map)
        : m_query(q)
        , m_link_map(link_map)
    {
        REALM_ASSERT(q.produces_results_in_table_order());
        REALM_ASSERT(m_query.get_table() == m_link_map.get_target_table());
    }

    ConstTableRef get_base_table() const override
    {
        return m_link_map.get_base_table();
    }

    void set_base_table(ConstTableRef table) override
    {
        m_link_map.set_base_table(table);
        m_query.set_table(m_link_map.get_target_table().cast_away_const());
    }

    void set_cluster(const Cluster* cluster) override
    {
        m_link_map.set_cluster(cluster);
    }

    void collect_dependencies(std::vector<TableKey>& tables) const override
    {
        m_link_map.collect_dependencies(tables);
    }

    void evaluate(size_t index, ValueBase& destination) override
    {
        std::vector<ObjKey> links = m_link_map.get_links(index);
        // std::sort(links.begin(), links.end());
        m_query.init();

        size_t count = std::accumulate(links.begin(), links.end(), size_t(0), [this](size_t running_count, ObjKey k) {
            const Obj obj = m_link_map.get_target_table()->get_object(k);
            return running_count + m_query.eval_object(obj);
        });

        destination = Value<int64_t>(count);
    }

    virtual std::string description(util::serializer::SerialisationState& state) const override
    {
        REALM_ASSERT(m_link_map.get_base_table() != nullptr);
        std::string target = state.describe_columns(m_link_map, ColKey());
        std::string var_name = state.get_variable_name(m_link_map.get_base_table());
        state.subquery_prefix_list.push_back(var_name);
        std::string desc = "SUBQUERY(" + target + ", " + var_name + ", " + m_query.get_description(state) + ")" +
                           util::serializer::value_separator + "@count";
        state.subquery_prefix_list.pop_back();
        return desc;
    }

    std::unique_ptr<Subexpr> clone() const override
    {
        return make_subexpr<SubQueryCount>(*this);
    }

private:
    Query m_query;
    LinkMap m_link_map;
};

// The unused template parameter is a hack to avoid a circular dependency between table.hpp and query_expression.hpp.
template <class>
class SubQuery {
public:
    SubQuery(Columns<Link> link_column, Query query)
        : m_query(std::move(query))
        , m_link_map(link_column.link_map())
    {
        REALM_ASSERT(m_link_map.get_target_table() == m_query.get_table());
    }

    SubQueryCount count() const
    {
        return SubQueryCount(m_query, m_link_map);
    }

private:
    Query m_query;
    LinkMap m_link_map;
};

namespace aggregate_operations {
template <typename T, typename Derived, typename R = T>
class BaseAggregateOperation {
    static_assert(realm::is_any<T, Int, Float, Double, Decimal128>::value,
                  "Numeric aggregates can only be used with subcolumns of numeric types");

public:
    using ResultType = R;

    void accumulate(T value)
    {
        m_count++;
        m_result = Derived::apply(m_result, value);
    }

    void accumulate(util::Optional<T> value)
    {
        if (value) {
            m_count++;
            m_result = Derived::apply(m_result, *value);
        }
    }

    bool is_null() const
    {
        return m_count == 0;
    }
    ResultType result() const
    {
        return m_result;
    }

protected:
    size_t m_count = 0;
    ResultType m_result = Derived::initial_value();
};

template <typename T>
class Minimum : public BaseAggregateOperation<T, Minimum<T>> {
public:
    static T initial_value()
    {
        return std::numeric_limits<T>::max();
    }
    static T apply(T a, T b)
    {
        return std::min(a, b);
    }
    static std::string description()
    {
        return "@min";
    }
};

template <>
class Minimum<Decimal128> : public BaseAggregateOperation<Decimal128, Minimum<Decimal128>> {
public:
    static Decimal128 initial_value()
    {
        return Decimal128("+inf");
    }
    static Decimal128 apply(Decimal128 a, Decimal128 b)
    {
        return std::min(a, b);
    }
    static std::string description()
    {
        return "@min";
    }
};

template <typename T>
class Maximum : public BaseAggregateOperation<T, Maximum<T>> {
public:
    static T initial_value()
    {
        return std::numeric_limits<T>::lowest();
    }
    static T apply(T a, T b)
    {
        return std::max(a, b);
    }
    static std::string description()
    {
        return "@max";
    }
};

template <>
class Maximum<Decimal128> : public BaseAggregateOperation<Decimal128, Maximum<Decimal128>> {
public:
    static Decimal128 initial_value()
    {
        return Decimal128("-inf");
    }
    static Decimal128 apply(Decimal128 a, Decimal128 b)
    {
        return std::max(a, b);
    }
    static std::string description()
    {
        return "@max";
    }
};

template <typename T>
class Sum : public BaseAggregateOperation<T, Sum<T>> {
public:
    static T initial_value()
    {
        return T();
    }
    static T apply(T a, T b)
    {
        return a + b;
    }
    bool is_null() const
    {
        return false;
    }
    static std::string description()
    {
        return "@sum";
    }
};

template <typename T>
class Average : public BaseAggregateOperation<T, Average<T>, double> {
    using Base = BaseAggregateOperation<T, Average<T>, double>;

public:
    static double initial_value()
    {
        return 0;
    }
    static double apply(double a, T b)
    {
        return a + b;
    }
    double result() const
    {
        return Base::m_result / Base::m_count;
    }
    static std::string description()
    {
        return "@avg";
    }
};

template <>
class Average<Decimal128> : public BaseAggregateOperation<Decimal128, Average<Decimal128>, Decimal128> {
    using Base = BaseAggregateOperation<Decimal128, Average<Decimal128>, Decimal128>;

public:
    static Decimal128 initial_value()
    {
        return Decimal128(0);
    }
    static Decimal128 apply(Decimal128 a, Decimal128 b)
    {
        return a + b;
    }
    Decimal128 result() const
    {
        return Decimal128(Base::m_result) / Base::m_count;
    }
    static std::string description()
    {
        return "@avg";
    }
};
}

template <class oper, class TLeft>
class UnaryOperator : public Subexpr2<typename oper::type> {
public:
    UnaryOperator(std::unique_ptr<TLeft> left)
        : m_left(std::move(left))
    {
    }

    UnaryOperator(const UnaryOperator& other)
        : m_left(other.m_left->clone())
    {
    }

    UnaryOperator& operator=(const UnaryOperator& other)
    {
        if (this != &other) {
            m_left = other.m_left->clone();
        }
        return *this;
    }

    UnaryOperator(UnaryOperator&&) noexcept = default;
    UnaryOperator& operator=(UnaryOperator&&) noexcept = default;

    // See comment in base class
    void set_base_table(ConstTableRef table) override
    {
        m_left->set_base_table(table);
    }

    void set_cluster(const Cluster* cluster) override
    {
        m_left->set_cluster(cluster);
    }

    void collect_dependencies(std::vector<TableKey>& tables) const override
    {
        m_left->collect_dependencies(tables);
    }

    // Recursively fetch tables of columns in expression tree. Used when user first builds a stand-alone expression
    // and binds it to a Query at a later time
    ConstTableRef get_base_table() const override
    {
        return m_left->get_base_table();
    }

    // destination = operator(left)
    void evaluate(size_t index, ValueBase& destination) override
    {
        Value<T> result;
        Value<T> left;
        m_left->evaluate(index, left);
        result.template fun<oper>(left);
        destination = result;
    }

    virtual std::string description(util::serializer::SerialisationState& state) const override
    {
        if (m_left) {
            return m_left->description(state);
        }
        return "";
    }

    std::unique_ptr<Subexpr> clone() const override
    {
        return make_subexpr<UnaryOperator>(*this);
    }

private:
    typedef typename oper::type T;
    std::unique_ptr<TLeft> m_left;
};


template <class oper, class TLeft, class TRight>
class Operator : public Subexpr2<typename oper::type> {
public:
    Operator(std::unique_ptr<TLeft> left, std::unique_ptr<TRight> right)
        : m_left(std::move(left))
        , m_right(std::move(right))
    {
    }

    Operator(const Operator& other)
        : m_left(other.m_left->clone())
        , m_right(other.m_right->clone())
    {
    }

    Operator& operator=(const Operator& other)
    {
        if (this != &other) {
            m_left = other.m_left->clone();
            m_right = other.m_right->clone();
        }
        return *this;
    }

    Operator(Operator&&) noexcept = default;
    Operator& operator=(Operator&&) noexcept = default;

    // See comment in base class
    void set_base_table(ConstTableRef table) override
    {
        m_left->set_base_table(table);
        m_right->set_base_table(table);
    }

    void set_cluster(const Cluster* cluster) override
    {
        m_left->set_cluster(cluster);
        m_right->set_cluster(cluster);
    }

    // Recursively fetch tables of columns in expression tree. Used when user first builds a stand-alone expression
    // and
    // binds it to a Query at a later time
    ConstTableRef get_base_table() const override
    {
        ConstTableRef l = m_left->get_base_table();
        ConstTableRef r = m_right->get_base_table();

        // Queries do not support multiple different tables; all tables must be the same.
        REALM_ASSERT(l == nullptr || r == nullptr || l == r);

        // nullptr pointer means expression which isn't yet associated with any table, or is a Value<T>
        return bool(l) ? l : r;
    }

    // destination = operator(left, right)
    void evaluate(size_t index, ValueBase& destination) override
    {
        Value<T> result;
        Value<T> left;
        Value<T> right;
        m_left->evaluate(index, left);
        m_right->evaluate(index, right);
        result.template fun<oper>(left, right);
        destination = result;
    }

    virtual std::string description(util::serializer::SerialisationState& state) const override
    {
        std::string s;
        if (m_left) {
            s += m_left->description(state);
        }
        s += (" " + oper::description() + " ");
        if (m_right) {
            s += m_right->description(state);
        }
        return s;
    }

    std::unique_ptr<Subexpr> clone() const override
    {
        return make_subexpr<Operator>(*this);
    }

private:
    typedef typename oper::type T;
    std::unique_ptr<TLeft> m_left;
    std::unique_ptr<TRight> m_right;
};

template <class TCond>
class Compare : public Expression {
public:
    Compare(std::unique_ptr<Subexpr> left, std::unique_ptr<Subexpr> right)
        : m_left(std::move(left))
        , m_right(std::move(right))
    {
        m_left_is_const = m_left->has_constant_evaluation();
        if (m_left_is_const) {
            m_left_value = m_left->get_mixed();
        }
    }

    // See comment in base class
    void set_base_table(ConstTableRef table) override
    {
        m_left->set_base_table(table);
        m_right->set_base_table(table);
    }

    void set_cluster(const Cluster* cluster) override
    {
        if (m_has_matches) {
            m_cluster = cluster;
        }
        else {
            m_left->set_cluster(cluster);
            m_right->set_cluster(cluster);
        }
    }

    double init() override
    {
        double dT = m_left_is_const ? 10.0 : 50.0;
        if (std::is_same_v<TCond, Equal> && m_left_is_const && m_right->has_search_index() &&
            m_right->get_comparison_type() == ExpressionComparisonType::Any) {
            if (m_left_value.is_null()) {
                m_matches = m_right->find_all(Mixed());
            }
            else {
                m_matches = m_right->find_all(m_left_value);
            }
            // Sort
            std::sort(m_matches.begin(), m_matches.end());
            // Remove all duplicates
            m_matches.erase(std::unique(m_matches.begin(), m_matches.end()), m_matches.end());

            m_has_matches = true;
            m_index_get = 0;
            m_index_end = m_matches.size();
            dT = 0;
        }

        return dT;
    }

    // Recursively fetch tables of columns in expression tree. Used when user first builds a stand-alone expression
    // and binds it to a Query at a later time
    ConstTableRef get_base_table() const override
    {
        ConstTableRef l = m_left->get_base_table();
        ConstTableRef r = m_right->get_base_table();

        // All main tables in each subexpression of a query (table.columns() or table.link()) must be the same.
        REALM_ASSERT(l == nullptr || r == nullptr || l == r);

        // nullptr pointer means expression which isn't yet associated with any table, or is a Value<T>
        return (l) ? l : r;
    }

    void collect_dependencies(std::vector<TableKey>& tables) const override
    {
        m_left->collect_dependencies(tables);
        m_right->collect_dependencies(tables);
    }

    size_t find_first(size_t start, size_t end) const override
    {
        if (m_has_matches) {
            if (m_index_end == 0 || start >= end)
                return not_found;

            ObjKey first_key = m_cluster->get_real_key(start);
            ObjKey actual_key;

            // Sequential lookup optimization: when the query isn't constrained
            // to a LnkLst we'll get find_first() requests in ascending order,
            // so we can do a simple linear scan.
            if (m_index_get < m_index_end && m_matches[m_index_get] <= first_key) {
                actual_key = m_matches[m_index_get];
                // skip through keys which are in "earlier" leafs than the one selected by start..end:
                while (first_key > actual_key) {
                    m_index_get++;
                    if (m_index_get == m_index_end)
                        return not_found;
                    actual_key = m_matches[m_index_get];
                }
            }
            // Otherwise if we get requests out of order we have to do a more
            // expensive binary search
            else {
                auto it = std::lower_bound(m_matches.begin(), m_matches.end(), first_key);
                if (it == m_matches.end())
                    return not_found;
                actual_key = *it;
            }

            // if actual key is bigger than last key, it is not in this leaf
            ObjKey last_key = start + 1 == end ? first_key : m_cluster->get_real_key(end - 1);
            if (actual_key > last_key)
                return not_found;

            // key is known to be in this leaf, so find key whithin leaf keys
            return m_cluster->lower_bound_key(ObjKey(actual_key.value - m_cluster->get_offset()));
        }

        size_t match;
        ValueBase right;
        const ExpressionComparisonType right_cmp_type = m_right->get_comparison_type();
        if (m_left_is_const) {
            for (; start < end;) {
                m_right->evaluate(start, right);
                match = ValueBase::compare_const<TCond>(m_left_value, right, right_cmp_type);
                if (match != not_found && match + start < end)
                    return start + match;

                size_t rows = right.m_from_link_list ? 1 : right.size();
                start += rows;
            }
        }
        else {
            ValueBase left;
            const ExpressionComparisonType left_cmp_type = m_left->get_comparison_type();
            for (; start < end;) {
                m_left->evaluate(start, left);
                m_right->evaluate(start, right);
                match = ValueBase::template compare<TCond>(left, right, left_cmp_type, right_cmp_type);
                if (match != not_found && match + start < end)
                    return start + match;

                size_t rows =
                    (left.m_from_link_list || right.m_from_link_list) ? 1 : minimum(right.size(), left.size());
                start += rows;
            }
        }

        return not_found; // no match
    }

    virtual std::string description(util::serializer::SerialisationState& state) const override
    {
        if (realm::is_any_v<TCond, BeginsWith, BeginsWithIns, EndsWith, EndsWithIns, Contains, ContainsIns, Like,
                            LikeIns>) {
            // these string conditions have the arguments reversed but the order is important
            // operations ==, and != can be reversed because the produce the same results both ways
            return util::serializer::print_value(m_right->description(state) + " " + TCond::description() + " " +
                                                 m_left->description(state));
        }
        return util::serializer::print_value(m_left->description(state) + " " + TCond::description() + " " +
                                             m_right->description(state));
    }

    std::unique_ptr<Expression> clone() const override
    {
        return std::unique_ptr<Expression>(new Compare(*this));
    }

private:
    Compare(const Compare& other)
        : m_left(other.m_left->clone())
        , m_right(other.m_right->clone())
        , m_left_is_const(other.m_left_is_const)
    {
        if (m_left_is_const) {
            m_left_value = m_left->get_mixed();
        }
    }

    std::unique_ptr<Subexpr> m_left;
    std::unique_ptr<Subexpr> m_right;
    const Cluster* m_cluster;
    bool m_left_is_const;
    Mixed m_left_value;
    bool m_has_matches = false;
    std::vector<ObjKey> m_matches;
    mutable size_t m_index_get = 0;
    size_t m_index_end = 0;
};
}
#endif // REALM_QUERY_EXPRESSION_HPP<|MERGE_RESOLUTION|>--- conflicted
+++ resolved
@@ -361,22 +361,6 @@
 class ValueBase {
 public:
     static const size_t chunk_size = 8;
-<<<<<<< HEAD
-    virtual void export_bool(ValueBase& destination) const = 0;
-    virtual void export_Timestamp(ValueBase& destination) const = 0;
-    virtual void export_ObjectId(ValueBase& destination) const = 0;
-    virtual void export_Decimal(ValueBase& destination) const = 0;
-    virtual void export_int(ValueBase& destination) const = 0;
-    virtual void export_float(ValueBase& destination) const = 0;
-    virtual void export_int64_t(ValueBase& destination) const = 0;
-    virtual void export_double(ValueBase& destination) const = 0;
-    virtual void export_StringData(ValueBase& destination) const = 0;
-    virtual void export_BinaryData(ValueBase& destination) const = 0;
-    virtual void export_Mixed(ValueBase& destination) const = 0;
-    virtual void export_null(ValueBase& destination) const = 0;
-    virtual void export_UUID(ValueBase& destination) const = 0;
-    virtual void import(const ValueBase& destination) = 0;
-=======
     bool m_from_link_list = false;
 
     ValueBase() = default;
@@ -657,7 +641,6 @@
 
         return not_found; // no match
     }
->>>>>>> 605174ac
 
 private:
     // If true, all values in the class come from a link list of a single field in the parent table (m_table). If
@@ -1130,7 +1113,6 @@
     Query like(StringData sd, bool case_sensitive = true);
     Query like(const Subexpr2<StringData>& col, bool case_sensitive = true);
 };
-<<<<<<< HEAD
 
 template <>
 class Subexpr2<BinaryData> : public Subexpr, public Overloads<BinaryData, BinaryData> {
@@ -1150,431 +1132,6 @@
 };
 
 
-/*
-This class is used to store N values of type T = {int64_t, bool or StringData}, and allows an entry
-to be null too. It's used by the Value class for internal storage.
-
-To indicate nulls, we could have chosen a separate bool vector or some other bitmask construction. But for
-performance, we customize indication of nulls to match the same indication that is used in the persisted database
-file
-
-Queries in query_expression.hpp execute by processing chunks of 8 rows at a time. Assume you have a column:
-
-    price (int) = {1, 2, 3, null, 1, 6, 6, 9, 5, 2, null}
-
-And perform a query:
-
-    Query q = (price + 2 == 5);
-
-query_expression.hpp will then create a NullableVector<int> = {5, 5, 5, 5, 5, 5, 5, 5} and then read values
-NullableVector<int> = {1, 2, 3, null, 1, 6, 6, 9} from the column, and then perform `+` and `==` on these chunks.
-
-See the top of this file for more information on all this.
-
-Assume the user specifies the null constant in a query:
-
-Query q = (price == null)
-
-The query system will then construct a NullableVector of type `null` (NullableVector<null>). This allows compile
-time optimizations for these cases.
-*/
-
-template <class T, size_t prealloc = 8>
-struct NullableVector {
-
-    // Searches the PairsToMatch for the first that has the Query type as the first type and returns the second type.
-    // If no pair matches, returns the Query type unmodified.
-    template <typename Query, typename... PairsToMatch>
-    struct TypeMapperImpl;
-    template <typename Query, typename... PairsToMatch>
-    using TypeMapper = typename TypeMapperImpl<Query, PairsToMatch...>::type;
-
-    template <typename Query>
-    struct TypeMapperImpl<Query /*no more options*/> {
-        using type = Query; // Base case
-    };
-    template <typename Match, typename V, typename... Rest>
-    struct TypeMapperImpl<Match, std::pair<Match, V>, Rest...> {
-        using type = V; // Found a match
-    };
-    template <typename Query, typename K, typename V, typename... Rest>
-    struct TypeMapperImpl<Query, std::pair<K, V>, Rest...> {
-        using type = TypeMapper<Query, Rest...>; // Keep looking
-    };
-
-    using t_storage = TypeMapper<T,                                             //
-                                 std::pair<bool, int64_t>,                      //
-                                 std::pair<int, int64_t>,                       //
-                                 std::pair<ObjectId, util::Optional<ObjectId>>, //
-                                 std::pair<UUID, util::Optional<UUID>>>;
-
-    NullableVector()
-    {
-    }
-
-    NullableVector& operator=(const NullableVector& other)
-    {
-        if (this != &other) {
-            init(other.m_size);
-            realm::safe_copy_n(other.m_first, other.m_size, m_first);
-            m_null = other.m_null;
-        }
-        return *this;
-    }
-
-    NullableVector(const NullableVector& other)
-    {
-        init(other.m_size);
-        realm::safe_copy_n(other.m_first, other.m_size, m_first);
-        m_null = other.m_null;
-    }
-
-    ~NullableVector()
-    {
-        dealloc();
-    }
-
-    T operator[](size_t index) const
-    {
-        REALM_ASSERT_3(index, <, m_size);
-        return static_cast<T>(m_first[index]);
-    }
-
-    inline bool is_null(size_t index) const
-    {
-        REALM_ASSERT((std::is_same_v<t_storage, int64_t>));
-        return m_first[index] == m_null;
-    }
-
-    inline void set_null(size_t index)
-    {
-        REALM_ASSERT((std::is_same_v<t_storage, int64_t>));
-        m_first[index] = m_null;
-    }
-
-    template <typename Type = t_storage>
-    typename std::enable_if<std::is_same_v<Type, int64_t>, void>::type set(size_t index, t_storage value)
-    {
-        REALM_ASSERT((std::is_same_v<t_storage, int64_t>));
-
-        // If value collides with magic null value, then switch to a new unique representation for null
-        if (REALM_UNLIKELY(value == m_null)) {
-            // adding a prime will generate 2^64 unique values. Todo: Only works on 2's complement architecture
-            uint64_t candidate = static_cast<uint64_t>(m_null) + 0xfffffffbULL;
-            while (std::find(m_first, m_first + m_size, static_cast<int64_t>(candidate)) != m_first + m_size)
-                candidate += 0xfffffffbULL;
-            std::replace(m_first, m_first + m_size, m_null, static_cast<int64_t>(candidate));
-        }
-        m_first[index] = value;
-    }
-
-    template <typename Type = T>
-    typename std::enable_if<realm::is_any<Type, float, double, BinaryData, StringData, ObjKey, Timestamp, ObjectId,
-                                          Decimal128, Mixed, ref_type, SizeOfList, null, UUID>::value,
-                            void>::type
-    set(size_t index, T value)
-    {
-        m_first[index] = value;
-    }
-
-    inline util::Optional<T> get(size_t index) const
-    {
-        if (is_null(index))
-            return util::none;
-
-        return util::make_optional((*this)[index]);
-    }
-
-    inline void set(size_t index, util::Optional<T> value)
-    {
-        if (value) {
-            set(index, *value);
-        }
-        else {
-            set_null(index);
-        }
-    }
-
-    void fill(T value)
-    {
-        for (size_t t = 0; t < m_size; t++) {
-            if (std::is_same_v<T, null>)
-                set_null(t);
-            else
-                set(t, value);
-        }
-    }
-
-    void init(size_t size)
-    {
-        if (size == m_size)
-            return;
-
-        dealloc();
-        m_size = size;
-        if (m_size > 0) {
-            if (m_size > prealloc)
-                m_first = reinterpret_cast<t_storage*>(new t_storage[m_size]);
-            else
-                m_first = m_cache;
-        }
-    }
-
-    void init(size_t size, T values)
-    {
-        init(size);
-        fill(values);
-    }
-
-    void init(const std::vector<T>& values)
-    {
-        size_t sz = values.size();
-        init(sz);
-        for (size_t t = 0; t < sz; t++) {
-            set(t, values[t]);
-        }
-    }
-
-    void init(const std::vector<util::Optional<T>>& values)
-    {
-        size_t sz = values.size();
-        init(sz);
-        for (size_t t = 0; t < sz; t++) {
-            if (values[t]) {
-                set(t, values[t]);
-            }
-            else {
-                set_null(t);
-            }
-        }
-    }
-
-    void dealloc()
-    {
-        if (m_first) {
-            if (m_size > prealloc)
-                delete[] m_first;
-            m_first = nullptr;
-        }
-    }
-
-    t_storage m_cache[prealloc];
-    t_storage* m_first = &m_cache[0];
-    size_t m_size = 0;
-
-    int64_t m_null = reinterpret_cast<int64_t>(&m_null); // choose magic value to represent nulls
-};
-
-template <typename T, size_t prealloc>
-struct NullableVector<util::Optional<T>, prealloc>; // NullableVector<Optional<T>> is banned.
-
-// Double
-// NOTE: fails in gcc 4.8 without `inline`. Do not remove. Same applies for all methods below.
-template <>
-inline bool NullableVector<double>::is_null(size_t index) const
-{
-    return null::is_null_float(m_first[index]);
-}
-
-template <>
-inline void NullableVector<double>::set_null(size_t index)
-{
-    m_first[index] = null::get_null_float<double>();
-}
-
-// Float
-template <>
-inline bool NullableVector<float>::is_null(size_t index) const
-{
-    return null::is_null_float(m_first[index]);
-}
-
-template <>
-inline void NullableVector<float>::set_null(size_t index)
-{
-    m_first[index] = null::get_null_float<float>();
-}
-
-
-// Null
-template <>
-inline void NullableVector<null>::set_null(size_t)
-{
-    return;
-}
-template <>
-inline bool NullableVector<null>::is_null(size_t) const
-{
-    return true;
-}
-
-// StringData
-
-template <>
-inline bool NullableVector<StringData>::is_null(size_t index) const
-{
-    return m_first[index].is_null();
-}
-
-template <>
-inline void NullableVector<StringData>::set_null(size_t index)
-{
-    m_first[index] = StringData();
-}
-
-// BinaryData
-
-template <>
-inline bool NullableVector<BinaryData>::is_null(size_t index) const
-{
-    return m_first[index].is_null();
-}
-
-template <>
-inline void NullableVector<BinaryData>::set_null(size_t index)
-{
-    m_first[index] = BinaryData();
-}
-
-// Timestamp
-
-template <>
-inline bool NullableVector<Timestamp>::is_null(size_t index) const
-{
-    return m_first[index].is_null();
-}
-
-template <>
-inline void NullableVector<Timestamp>::set_null(size_t index)
-{
-    m_first[index] = Timestamp{};
-}
-
-// ObjectId
-
-template <>
-inline bool NullableVector<ObjectId>::is_null(size_t index) const
-{
-    return !m_first[index];
-}
-
-template <>
-inline void NullableVector<ObjectId>::set_null(size_t index)
-{
-    m_first[index].reset();
-}
-
-template <>
-inline ObjectId NullableVector<ObjectId>::operator[](size_t index) const
-{
-    REALM_ASSERT_3(index, <, m_size);
-    const auto& opt = m_first[index];
-    return opt ? *opt : ObjectId();
-}
-
-// Decimal128
-
-template <>
-inline bool NullableVector<Decimal128>::is_null(size_t index) const
-{
-    return m_first[index].is_null();
-}
-
-template <>
-inline void NullableVector<Decimal128>::set_null(size_t index)
-{
-    m_first[index] = Decimal128{realm::null()};
-}
-
-// Mixed
-
-template <>
-inline bool NullableVector<Mixed>::is_null(size_t index) const
-{
-    return m_first[index].is_null();
-}
-
-template <>
-inline void NullableVector<Mixed>::set_null(size_t index)
-{
-    m_first[index] = Mixed{};
-}
-
-// ref_type
-template <>
-inline bool NullableVector<ref_type>::is_null(size_t index) const
-{
-    return m_first[index] == 0;
-}
-template <>
-inline void NullableVector<ref_type>::set_null(size_t index)
-{
-    m_first[index] = 0;
-}
-
-// SizeOfList
-template <>
-inline bool NullableVector<SizeOfList>::is_null(size_t index) const
-{
-    return m_first[index].is_null();
-}
-template <>
-inline void NullableVector<SizeOfList>::set_null(size_t index)
-{
-    m_first[index].set_null();
-}
-
-// Key
-template <>
-inline bool NullableVector<ObjKey>::is_null(size_t index) const
-{
-    return m_first[index] == null_key;
-}
-template <>
-inline void NullableVector<ObjKey>::set_null(size_t index)
-{
-    m_first[index] = ObjKey{};
-}
-
-// UUID
-template <>
-inline bool NullableVector<UUID>::is_null(size_t index) const
-{
-    return !m_first[index];
-}
-template <>
-inline void NullableVector<UUID>::set_null(size_t index)
-{
-    m_first[index].reset();
-}
-template <>
-inline UUID NullableVector<UUID>::operator[](size_t index) const
-{
-    REALM_ASSERT_3(index, <, m_size);
-    const auto& opt = m_first[index];
-    return opt ? *opt : UUID();
-}
-
-template <typename Operator>
-struct OperatorOptionalAdapter {
-    template <typename L, typename R>
-    util::Optional<typename Operator::type> operator()(const util::Optional<L>& left, const util::Optional<R>& right)
-    {
-        if (!left || !right)
-            return util::none;
-        return Operator()(*left, *right);
-    }
-
-    template <typename T>
-    util::Optional<typename Operator::type> operator()(const util::Optional<T>& arg)
-    {
-        if (!arg)
-            return util::none;
-        return Operator()(*arg);
-    }
-};
-
-
 struct TrueExpression : Expression {
     size_t find_first(size_t start, size_t end) const override
     {
@@ -1585,302 +1142,21 @@
         return realm::not_found;
     }
     void set_base_table(ConstTableRef) override {}
-    void set_cluster(const Cluster*) override
-    {
-    }
-    ConstTableRef get_base_table() const override
-    {
-        return nullptr;
-    }
-    std::string description(util::serializer::SerialisationState&) const override
-    {
-        return "TRUEPREDICATE";
-    }
-    std::unique_ptr<Expression> clone() const override
-    {
-        return std::unique_ptr<Expression>(new TrueExpression(*this));
-    }
-};
-
-
-struct FalseExpression : Expression {
-    size_t find_first(size_t, size_t) const override
-    {
-        return realm::not_found;
-    }
-    void set_base_table(ConstTableRef) override {}
-    void set_cluster(const Cluster*) override
-    {
-    }
-    std::string description(util::serializer::SerialisationState&) const override
-    {
-        return "FALSEPREDICATE";
-    }
-    ConstTableRef get_base_table() const override
-    {
-        return nullptr;
-    }
-    std::unique_ptr<Expression> clone() const override
-    {
-        return std::unique_ptr<Expression>(new FalseExpression(*this));
-    }
-};
-
-
-// Stores N values of type T. Can also exchange data with other ValueBase of different types
-template <class T>
-class Value : public ValueBase, public Subexpr2<T> {
-public:
-    Value()
-    {
-        init(false, 1, T());
-    }
-    Value(T v)
-    {
-        init(false, 1, v);
-    }
-
-    Value(bool from_link_list, size_t values)
-    {
-        init(from_link_list, values, T());
-    }
-
-    Value(bool from_link_list, size_t values, T v)
-    {
-        init(from_link_list, values, v);
-    }
-
-    Value(const Value&) = default;
-    Value& operator=(const Value&) = default;
-
-    void init(bool from_link_list, size_t values, T v)
-    {
-        m_storage.init(values, v);
-        ValueBase::m_from_link_list = from_link_list;
-        ValueBase::m_values = values;
-    }
-
-    void init(bool from_link_list, size_t values)
-    {
-        m_storage.init(values);
-        ValueBase::m_from_link_list = from_link_list;
-        ValueBase::m_values = values;
-    }
-
-    void init(bool from_link_list, const std::vector<T>& values)
-    {
-        m_storage.init(values);
-        ValueBase::m_from_link_list = from_link_list;
-        ValueBase::m_values = values.size();
-    }
-
-    void init(bool from_link_list, const std::vector<util::Optional<T>>& values)
-    {
-        m_storage.init(values);
-        ValueBase::m_from_link_list = from_link_list;
-        ValueBase::m_values = values.size();
-    }
-
-    std::string description(util::serializer::SerialisationState&) const override
-    {
-        if (ValueBase::m_from_link_list) {
-            return util::serializer::print_value(util::to_string(ValueBase::m_values) +
-                                                 (ValueBase::m_values == 1 ? " value" : " values"));
-        }
-        if (m_storage.m_size > 0) {
-            return util::serializer::print_value(m_storage[0]);
-        }
-        return "";
-    }
-
-    bool has_constant_evaluation() const override
-    {
-        return true;
-    }
-
-    void evaluate(size_t, ValueBase& destination) override
-    {
-        destination.import(*this);
-    }
-
-
-    template <class TOperator>
-    REALM_FORCEINLINE void fun(const Value* left, const Value* right)
-    {
-        OperatorOptionalAdapter<TOperator> o;
-
-        if (!left->m_from_link_list && !right->m_from_link_list) {
-            // Operate on values one-by-one (one value is one row; no links)
-            size_t min = std::min(left->m_values, right->m_values);
-            init(false, min);
-
-            for (size_t i = 0; i < min; i++) {
-                m_storage.set(i, o(left->m_storage.get(i), right->m_storage.get(i)));
-            }
-        }
-        else if (left->m_from_link_list && right->m_from_link_list) {
-            // FIXME: Many-to-many links not supported yet. Need to specify behaviour
-            REALM_ASSERT_DEBUG(false);
-        }
-        else if (!left->m_from_link_list && right->m_from_link_list) {
-            // Right values come from link. Left must come from single row.
-            REALM_ASSERT_DEBUG(left->m_values > 0);
-            init(true, right->m_values);
-
-            auto left_value = left->m_storage.get(0);
-            for (size_t i = 0; i < right->m_values; i++) {
-                m_storage.set(i, o(left_value, right->m_storage.get(i)));
-            }
-        }
-        else if (left->m_from_link_list && !right->m_from_link_list) {
-            // Same as above, but with left values coming from links
-            REALM_ASSERT_DEBUG(right->m_values > 0);
-            init(true, left->m_values);
-
-            auto right_value = right->m_storage.get(0);
-            for (size_t i = 0; i < left->m_values; i++) {
-                m_storage.set(i, o(left->m_storage.get(i), right_value));
-            }
-        }
-    }
-
-    template <class TOperator>
-    REALM_FORCEINLINE void fun(const Value* value)
-    {
-        init(value->m_from_link_list, value->m_values);
-=======
->>>>>>> 605174ac
-
-template <>
-class Subexpr2<BinaryData> : public Subexpr, public Overloads<BinaryData, BinaryData> {
-public:
-    Query equal(BinaryData sd, bool case_sensitive = true);
-    Query equal(const Subexpr2<BinaryData>& col, bool case_sensitive = true);
-    Query not_equal(BinaryData sd, bool case_sensitive = true);
-    Query not_equal(const Subexpr2<BinaryData>& col, bool case_sensitive = true);
-    Query begins_with(BinaryData sd, bool case_sensitive = true);
-    Query begins_with(const Subexpr2<BinaryData>& col, bool case_sensitive = true);
-    Query ends_with(BinaryData sd, bool case_sensitive = true);
-    Query ends_with(const Subexpr2<BinaryData>& col, bool case_sensitive = true);
-    Query contains(BinaryData sd, bool case_sensitive = true);
-    Query contains(const Subexpr2<BinaryData>& col, bool case_sensitive = true);
-    Query like(BinaryData sd, bool case_sensitive = true);
-    Query like(const Subexpr2<BinaryData>& col, bool case_sensitive = true);
-};
-
-
-struct TrueExpression : Expression {
-    size_t find_first(size_t start, size_t end) const override
-    {
-<<<<<<< HEAD
-        Value<D>& d = static_cast<Value<D>&>(destination);
-        d.init(ValueBase::m_from_link_list, ValueBase::m_values, D());
-        for (size_t t = 0; t < ValueBase::m_values; t++) {
-            if (m_storage.is_null(t))
-                d.m_storage.set_null(t);
-            else {
-                d.m_storage.set(t, static_cast<D>(m_storage[t]));
-            }
-        }
-    }
-
-    template <class X, class Y>
-    static constexpr bool IsNullToFixedBytesType =
-        std::is_same<X, realm::null>::value&& realm::is_any_v<Y, ObjectId, UUID>;
-
-    template <class X, class Y>
-    static constexpr bool IsObjectIdToTimestamp =
-        std::is_same<X, ObjectId>::value&& std::is_same<Y, Timestamp>::value;
-
-    // we specialize here to convert between null and ObjectId without having a constructor from null
-    template <class D>
-    REALM_FORCEINLINE std::enable_if_t<IsNullToFixedBytesType<T, D>> export2(ValueBase& destination) const
-    {
-        Value<D>& d = static_cast<Value<D>&>(destination);
-        d.init(ValueBase::m_from_link_list, ValueBase::m_values, D());
-        for (size_t t = 0; t < ValueBase::m_values; t++) {
-            d.m_storage.set_null(t);
-        }
-=======
-        REALM_ASSERT(start <= end);
-        if (start != end)
-            return start;
-
-        return realm::not_found;
->>>>>>> 605174ac
-    }
-    void set_base_table(ConstTableRef) override {}
     void set_cluster(const Cluster*) override {}
     ConstTableRef get_base_table() const override
     {
         return nullptr;
     }
-<<<<<<< HEAD
-
-    template <class D>
-    REALM_FORCEINLINE std::enable_if_t<!std::is_convertible<T, D>::value && !IsNullToFixedBytesType<T, D> &&
-                                       !IsObjectIdToTimestamp<T, D>>
-    export2(ValueBase&) const
-=======
     std::string description(util::serializer::SerialisationState&) const override
->>>>>>> 605174ac
     {
         return "TRUEPREDICATE";
     }
     std::unique_ptr<Expression> clone() const override
     {
-<<<<<<< HEAD
-        if constexpr (std::is_same_v<T, Mixed>) {
-            Value<Mixed>& d = static_cast<Value<Mixed>&>(destination);
-            d.init(ValueBase::m_from_link_list, ValueBase::m_values, Mixed());
-            for (size_t t = 0; t < ValueBase::m_values; t++) {
-                d.m_storage.set(t, m_storage[t]);
-            }
-        }
-        else if constexpr (std::is_same_v<T, null>) {
-            Value<Mixed>& d = static_cast<Value<Mixed>&>(destination);
-            d.init(ValueBase::m_from_link_list, ValueBase::m_values, Mixed());
-        }
-        else if constexpr (realm::is_any_v<T, int, int64_t, bool, float, double, StringData, BinaryData, Timestamp,
-                                           Decimal128, ObjectId, UUID>) {
-            Value<Mixed>& d = static_cast<Value<Mixed>&>(destination);
-            d.init(ValueBase::m_from_link_list, ValueBase::m_values, Mixed());
-            for (size_t t = 0; t < ValueBase::m_values; t++) {
-                if (m_storage.is_null(t))
-                    d.m_storage.set_null(t);
-                else {
-                    d.m_storage.set(t, Mixed(m_storage[t]));
-                }
-            }
-        }
-        else {
-            REALM_ASSERT_DEBUG(false);
-        }
-=======
         return std::unique_ptr<Expression>(new TrueExpression(*this));
->>>>>>> 605174ac
-    }
-};
-
-<<<<<<< HEAD
-    Mixed get_mixed() override
-    {
-        if constexpr (!std::is_same_v<T, realm::null>) {
-            if constexpr (std::is_same_v<T, Mixed>) {
-                return m_storage[0];
-            }
-            else if constexpr (realm::is_any_v<T, int, int64_t, bool, float, double, StringData, BinaryData,
-                                               Timestamp, Decimal128, ObjectId, UUID>) {
-                return Mixed(m_storage[0]);
-            }
-            else {
-                REALM_ASSERT_DEBUG(false);
-            }
-        }
-        return {};
-    }
-=======
->>>>>>> 605174ac
+    }
+};
+
 
 struct FalseExpression : Expression {
     size_t find_first(size_t, size_t) const override
@@ -1929,45 +1205,10 @@
         }
         return "";
     }
-    REALM_FORCEINLINE void export_UUID(ValueBase& destination) const override
-    {
-        export2<UUID>(destination);
-    }
 
     bool has_constant_evaluation() const override
     {
-<<<<<<< HEAD
-        if (std::is_same_v<T, int>)
-            source.export_int(*this);
-        else if (std::is_same_v<T, Timestamp>)
-            source.export_Timestamp(*this);
-        else if (std::is_same_v<T, ObjectId>)
-            source.export_ObjectId(*this);
-        else if (std::is_same_v<T, Decimal128>)
-            source.export_Decimal(*this);
-        else if (std::is_same_v<T, bool>)
-            source.export_bool(*this);
-        else if (std::is_same_v<T, float>)
-            source.export_float(*this);
-        else if (std::is_same_v<T, double>)
-            source.export_double(*this);
-        else if (std::is_same_v<T, int64_t> || std::is_same_v<T, bool>)
-            source.export_int64_t(*this);
-        else if (std::is_same_v<T, StringData>)
-            source.export_StringData(*this);
-        else if (std::is_same_v<T, BinaryData>)
-            source.export_BinaryData(*this);
-        else if (std::is_same_v<T, Mixed>)
-            source.export_Mixed(*this);
-        else if (std::is_same_v<T, null>)
-            source.export_null(*this);
-        else if (std::is_same_v<T, UUID>)
-            source.export_UUID(*this);
-        else
-            REALM_ASSERT_DEBUG(false);
-=======
         return true;
->>>>>>> 605174ac
     }
 
     Mixed get_mixed() override
