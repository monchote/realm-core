///////////////////////////////////////////////////////////////////////////
//
// Copyright 2016 Realm Inc.
//
// Licensed under the Apache License, Version 2.0 (the "License");
// you may not use this file except in compliance with the License.
// You may obtain a copy of the License at
//
// http://www.apache.org/licenses/LICENSE-2.0
//
// Unless required by applicable law or agreed to in writing, software
// distributed under the License is distributed on an "AS IS" BASIS,
// WITHOUT WARRANTIES OR CONDITIONS OF ANY KIND, either express or implied.
// See the License for the specific language governing permissions and
// limitations under the License.
//
////////////////////////////////////////////////////////////////////////////

#ifndef REALM_OS_SYNC_SESSION_HPP
#define REALM_OS_SYNC_SESSION_HPP

#include <realm/object-store/feature_checks.hpp>
#include <realm/object-store/sync/generic_network_transport.hpp>
#include <realm/sync/config.hpp>

#include <realm/util/optional.hpp>
#include <realm/version_id.hpp>

#include <mutex>
#include <unordered_map>
#include <map>

namespace realm {
class DB;
class SyncManager;
class SyncUser;

namespace _impl {
class RealmCoordinator;
struct SyncClient;

namespace sync_session_states {
struct Active;
struct Dying;
struct Inactive;
struct WaitingForAccessToken;
} // namespace sync_session_states
} // namespace _impl

namespace sync {
class Session;
}

using SyncSessionTransactCallback = void(VersionID old_version, VersionID new_version);
using SyncProgressNotifierCallback = void(uint64_t transferred_bytes, uint64_t transferrable_bytes);

namespace _impl {
class SyncProgressNotifier {
public:
    enum class NotifierType { upload, download };

    uint64_t register_callback(std::function<SyncProgressNotifierCallback>, NotifierType direction,
                               bool is_streaming);
    void unregister_callback(uint64_t);

    void set_local_version(uint64_t);
    void update(uint64_t downloaded, uint64_t downloadable, uint64_t uploaded, uint64_t uploadable, uint64_t,
                uint64_t);

private:
    mutable std::mutex m_mutex;

    // How many bytes are uploadable or downloadable.
    struct Progress {
        uint64_t uploadable;
        uint64_t downloadable;
        uint64_t uploaded;
        uint64_t downloaded;
        uint64_t snapshot_version;
    };

    // A PODS encapsulating some information for progress notifier callbacks a binding
    // can register upon this session.
    struct NotifierPackage {
        std::function<SyncProgressNotifierCallback> notifier;
        util::Optional<uint64_t> captured_transferrable;
        uint64_t snapshot_version;
        bool is_streaming;
        bool is_download;

        std::function<void()> create_invocation(const Progress&, bool&);
    };

    // A counter used as a token to identify progress notifier callbacks registered on this session.
    uint64_t m_progress_notifier_token = 1;
    // Version of the last locally-created transaction that we're expecting to be uploaded.
    uint64_t m_local_transaction_version = 0;

    // Will be `none` until we've received the initial notification from sync.  Note that this
    // happens only once ever during the lifetime of a given `SyncSession`, since these values are
    // expected to semi-monotonically increase, and a lower-bounds estimate is still useful in the
    // event more up-to-date information isn't yet available.  FIXME: If we support transparent
    // client reset in the future, we might need to reset the progress state variables if the Realm
    // is rolled back.
    util::Optional<Progress> m_current_progress;

    std::unordered_map<uint64_t, NotifierPackage> m_packages;
};

} // namespace _impl

class SyncSession : public std::enable_shared_from_this<SyncSession> {
public:
    enum class PublicState {
        Active,
        Dying,
        Inactive,
        WaitingForAccessToken,
    };

    enum class ConnectionState {
        Disconnected,
        Connecting,
        Connected,
    };

    using SyncSessionStateCallback = void(PublicState old_state, PublicState new_state);
    using ConnectionStateCallback = void(ConnectionState old_state, ConnectionState new_state);

    ~SyncSession();
    PublicState state() const;
    ConnectionState connection_state() const;

    // The on-disk path of the Realm file backing the Realm this `SyncSession` represents.
<<<<<<< HEAD
    std::string const& path() const
    {
        return m_session_realm_path;
    }
=======
    std::string const& path() const;
>>>>>>> a5462a39

    // Register a callback that will be called when all pending uploads have completed.
    // The callback is run asynchronously, and upon whatever thread the underlying sync client
    // chooses to run it on.
    void wait_for_upload_completion(std::function<void(std::error_code)> callback);

    // Register a callback that will be called when all pending downloads have been completed.
    // Works the same way as `wait_for_upload_completion()`.
    void wait_for_download_completion(std::function<void(std::error_code)> callback);

    using NotifierType = _impl::SyncProgressNotifier::NotifierType;
    // Register a notifier that updates the app regarding progress.
    //
    // If `m_current_progress` is populated when this method is called, the notifier
    // will be called synchronously, to provide the caller with an initial assessment
    // of the state of synchronization. Otherwise, the progress notifier will be
    // registered, and only called once sync has begun providing progress data.
    //
    // If `is_streaming` is true, then the notifier will be called forever, and will
    // always contain the most up-to-date number of downloadable or uploadable bytes.
    // Otherwise, the number of downloaded or uploaded bytes will always be reported
    // relative to the number of downloadable or uploadable bytes at the point in time
    // when the notifier was registered.
    //
    // An integer representing a token is returned. This token can be used to manually
    // unregister the notifier. If the integer is 0, the notifier was not registered.
    //
    // Note that bindings should dispatch the callback onto a separate thread or queue
    // in order to avoid blocking the sync client.
    uint64_t register_progress_notifier(std::function<SyncProgressNotifierCallback>, NotifierType, bool is_streaming);

    // Unregister a previously registered notifier. If the token is invalid,
    // this method does nothing.
    void unregister_progress_notifier(uint64_t);

    // Registers a callback that is invoked when the the underlying sync session changes
    // its connection state
    uint64_t register_connection_change_callback(std::function<ConnectionStateCallback>);

    // Unregisters a previously registered callback. If the token is invalid,
    // this method does nothing
    void unregister_connection_change_callback(uint64_t);

    // If possible, take the session and do anything necessary to make it `Active`.
    // Specifically:
    // If the sync session is currently `Dying`, ask it to stay alive instead.
    // If the sync session is currently `Inactive`, recreate it.
    // Otherwise, a no-op.
    void revive_if_needed();

    // Perform any actions needed in response to regaining network connectivity.
    void handle_reconnect();

    // Set the multiplex identifier used for this session. Sessions with different identifiers are
    // never multiplexed into a single connection, even if they are connecting to the same host.
    // The value of the token is otherwise treated as an opaque token.
    //
    // Has no effect if session multiplexing is not enabled (see SyncManager::enable_session_multiplexing())
    // or if called after the Sync session is created. In particular, changing the multiplex identity will
    // not make the session reconnect.
    void set_multiplex_identifier(std::string multiplex_identity);

    // Inform the sync session that it should close.
    void close();

    // Inform the sync session that it should log out.
    void log_out();

    // Shut down the synchronization session (sync::Session) and wait for the Realm file to no
    // longer be open on behalf of it.
    void shutdown_and_wait();

    // The access token needs to periodically be refreshed and this is how to
    // let the sync session know to update it's internal copy.
    void update_access_token(std::string signed_token);

    // Request an updated access token from this session's sync user.
    void initiate_access_token_refresh();

    // Update the sync configuration used for this session. The new configuration must have the
    // same user and reference realm url as the old configuration. The session will immediately
    // disconnect (if it was active), and then attempt to connect using the new configuration.
    void update_configuration(SyncConfig new_config);

    // An object representing the user who owns the Realm this `SyncSession` represents.
    std::shared_ptr<SyncUser> user() const
    {
        return m_config.user;
    }

    // A copy of the configuration object describing the Realm this `SyncSession` represents.
    const SyncConfig& config() const
    {
        return m_config;
    }

    // If the `SyncSession` has been configured, the full remote URL of the Realm
    // this `SyncSession` represents.
    util::Optional<std::string> full_realm_url() const
    {
        return m_server_url;
    }

    // Create an external reference to this session. The sync session attempts to remain active
    // as long as an external reference to the session exists.
    std::shared_ptr<SyncSession> external_reference();

    // Return an existing external reference to this session, if one exists. Otherwise, returns `nullptr`.
    std::shared_ptr<SyncSession> existing_external_reference();

    // Expose some internal functionality to other parts of the ObjectStore
    // without making it public to everyone
    class Internal {
        friend class _impl::RealmCoordinator;

        static void set_sync_transact_callback(SyncSession& session,
                                               std::function<SyncSessionTransactCallback> callback)
        {
            session.set_sync_transact_callback(std::move(callback));
        }

        static void nonsync_transact_notify(SyncSession& session, VersionID::version_type version)
        {
            session.nonsync_transact_notify(version);
        }

        static std::shared_ptr<DB> get_db(SyncSession& session)
        {
            return session.m_db;
        }
    };

    // Expose some internal functionality to testing code.
    struct OnlyForTesting {
        static void handle_error(SyncSession& session, SyncError error)
        {
            session.handle_error(std::move(error));
        }
        static void nonsync_transact_notify(SyncSession& session, VersionID::version_type version)
        {
            session.nonsync_transact_notify(version);
        }
    };

private:
    using std::enable_shared_from_this<SyncSession>::shared_from_this;
    using CompletionCallbacks =
        std::map<int64_t, std::pair<_impl::SyncProgressNotifier::NotifierType, std::function<void(std::error_code)>>>;

    struct State;
    friend struct _impl::sync_session_states::Active;
    friend struct _impl::sync_session_states::Dying;
    friend struct _impl::sync_session_states::Inactive;
    friend struct _impl::sync_session_states::WaitingForAccessToken;

    class ConnectionChangeNotifier {
    public:
        uint64_t add_callback(std::function<ConnectionStateCallback> callback);
        void remove_callback(uint64_t token);
        void invoke_callbacks(ConnectionState old_state, ConnectionState new_state);

    private:
        struct Callback {
            std::function<ConnectionStateCallback> fn;
            uint64_t token;
        };

        std::mutex m_callback_mutex;
        std::vector<Callback> m_callbacks;

        size_t m_callback_index = -1;
        size_t m_callback_count = -1;
        uint64_t m_next_token = 0;
    };

    friend class realm::SyncManager;
    // Called by SyncManager {
    static std::shared_ptr<SyncSession> create(_impl::SyncClient& client, std::shared_ptr<DB> db, SyncConfig config,
                                               SyncManager* sync_manager)
    {
        struct MakeSharedEnabler : public SyncSession {
            MakeSharedEnabler(_impl::SyncClient& client, std::shared_ptr<DB> db, SyncConfig config,
                              SyncManager* sync_manager)
                : SyncSession(client, std::move(db), std::move(config), sync_manager)
            {
            }
        };
        return std::make_shared<MakeSharedEnabler>(client, std::move(db), std::move(config), std::move(sync_manager));
    }
    // }

    std::shared_ptr<SyncManager> sync_manager() const;

    static std::function<void(util::Optional<app::AppError>)> handle_refresh(std::shared_ptr<SyncSession>);

    SyncSession(_impl::SyncClient&, std::shared_ptr<DB>, SyncConfig, SyncManager* sync_manager);

    void handle_error(SyncError);
    void cancel_pending_waits(std::unique_lock<std::mutex>&, std::error_code);
    enum class ShouldBackup { yes, no };
    void update_error_and_mark_file_for_deletion(SyncError&, ShouldBackup);
    std::string get_recovery_file_path();
    void handle_progress_update(uint64_t, uint64_t, uint64_t, uint64_t, uint64_t, uint64_t);

    void set_sync_transact_callback(std::function<SyncSessionTransactCallback>);
    void nonsync_transact_notify(VersionID::version_type);

    PublicState get_public_state() const;
    // static ConnectionState get_public_connection_state(realm::sync::Session::ConnectionState);
    void advance_state(std::unique_lock<std::mutex>& lock, const State&);

    void create_sync_session();
    void do_create_sync_session();
    void unregister(std::unique_lock<std::mutex>& lock);
    void did_drop_external_reference();
    void detach_from_sync_manager();

    void add_completion_callback(const std::unique_lock<std::mutex>&, std::function<void(std::error_code)> callback,
                                 _impl::SyncProgressNotifier::NotifierType direction);

    std::function<SyncSessionTransactCallback> m_sync_transact_callback;

    mutable std::mutex m_state_mutex;

    const State* m_state = nullptr;

    // The underlying state of the connection. Even when sharing connections, the underlying session
    // will always start out as disconnected and then immediately transition to the correct state when calling
    // bind().
    ConnectionState m_connection_state = ConnectionState::Disconnected;
    size_t m_death_count = 0;

    SyncConfig m_config;
    std::shared_ptr<DB> m_db;
    bool m_force_client_reset = false;
<<<<<<< HEAD
    std::string m_session_realm_path;
    std::string m_realm_path;
=======
>>>>>>> a5462a39
    _impl::SyncClient& m_client;
    SyncManager* m_sync_manager = nullptr;

    int64_t m_completion_request_counter = 0;
    CompletionCallbacks m_completion_callbacks;

    // The underlying `Session` object that is owned and managed by this `SyncSession`.
    // The session is first created when the `SyncSession` is moved out of its initial `inactive` state.
    // The session might be destroyed if the `SyncSession` becomes inactive again (for example, if the
    // user owning the session logs out). It might be created anew if the session is revived (if a
    // logged-out user logs back in, the object store sync code will revive their sessions).
    std::unique_ptr<sync::Session> m_session;

    // The fully-resolved URL of this Realm, including the server and the path.
    util::Optional<std::string> m_server_url;

    std::string m_multiplex_identity;

    _impl::SyncProgressNotifier m_progress_notifier;
    ConnectionChangeNotifier m_connection_change_notifier;

    class ExternalReference;
    std::weak_ptr<ExternalReference> m_external_reference;
};

} // namespace realm

#endif // REALM_OS_SYNC_SESSION_HPP<|MERGE_RESOLUTION|>--- conflicted
+++ resolved
@@ -132,14 +132,7 @@
     ConnectionState connection_state() const;
 
     // The on-disk path of the Realm file backing the Realm this `SyncSession` represents.
-<<<<<<< HEAD
-    std::string const& path() const
-    {
-        return m_session_realm_path;
-    }
-=======
     std::string const& path() const;
->>>>>>> a5462a39
 
     // Register a callback that will be called when all pending uploads have completed.
     // The callback is run asynchronously, and upon whatever thread the underlying sync client
@@ -337,6 +330,7 @@
 
     SyncSession(_impl::SyncClient&, std::shared_ptr<DB>, SyncConfig, SyncManager* sync_manager);
 
+    void handle_fresh_realm_downloaded(DBRef db, std::exception_ptr err);
     void handle_error(SyncError);
     void cancel_pending_waits(std::unique_lock<std::mutex>&, std::error_code);
     enum class ShouldBackup { yes, no };
@@ -375,11 +369,7 @@
     SyncConfig m_config;
     std::shared_ptr<DB> m_db;
     bool m_force_client_reset = false;
-<<<<<<< HEAD
-    std::string m_session_realm_path;
-    std::string m_realm_path;
-=======
->>>>>>> a5462a39
+    DBRef m_client_reset_fresh_copy;
     _impl::SyncClient& m_client;
     SyncManager* m_sync_manager = nullptr;
 
