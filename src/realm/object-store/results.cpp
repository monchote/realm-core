////////////////////////////////////////////////////////////////////////////
//
// Copyright 2015 Realm Inc.
//
// Licensed under the Apache License, Version 2.0 (the "License");
// you may not use this file except in compliance with the License.
// You may obtain a copy of the License at
//
// http://www.apache.org/licenses/LICENSE-2.0
//
// Unless required by applicable law or agreed to in writing, software
// distributed under the License is distributed on an "AS IS" BASIS,
// WITHOUT WARRANTIES OR CONDITIONS OF ANY KIND, either express or implied.
// See the License for the specific language governing permissions and
// limitations under the License.
//
////////////////////////////////////////////////////////////////////////////

#include <realm/object-store/results.hpp>

#include <realm/object-store/impl/realm_coordinator.hpp>
#include <realm/object-store/impl/results_notifier.hpp>
#include <realm/object-store/audit.hpp>
#include <realm/object-store/object_schema.hpp>
#include <realm/object-store/object_store.hpp>
#include <realm/object-store/schema.hpp>

#include <realm/set.hpp>

#include <stdexcept>

namespace realm {

Results::Results() = default;
Results::~Results() = default;

Results::Results(SharedRealm r, Query q, DescriptorOrdering o)
    : m_realm(std::move(r))
    , m_query(std::move(q))
    , m_table(m_query.get_table())
    , m_descriptor_ordering(std::move(o))
    , m_mode(Mode::Query)
    , m_mutex(m_realm && m_realm->is_frozen())
{
}

Results::Results(SharedRealm r, ConstTableRef table)
    : m_realm(std::move(r))
    , m_table(table)
    , m_mode(Mode::Table)
    , m_mutex(m_realm && m_realm->is_frozen())
{
}

Results::Results(std::shared_ptr<Realm> r, std::shared_ptr<CollectionBase> coll, util::Optional<Query> q,
                 SortDescriptor s)
    : m_realm(std::move(r))
    , m_table(coll->get_target_table())
    , m_collection(std::move(coll))
    , m_mode(Mode::Collection)
    , m_mutex(m_realm && m_realm->is_frozen())
{
    if (q) {
        m_query = std::move(*q);
        m_mode = Mode::Query;
    }
    m_descriptor_ordering.append_sort(std::move(s));
}

Results::Results(std::shared_ptr<Realm> r, std::shared_ptr<CollectionBase> coll, DescriptorOrdering o)
    : m_realm(std::move(r))
    , m_table(coll->get_target_table())
    , m_descriptor_ordering(std::move(o))
    , m_collection(std::move(coll))
    , m_mode(Mode::Collection)
    , m_mutex(m_realm && m_realm->is_frozen())
{
}

Results::Results(std::shared_ptr<Realm> r, TableView tv, DescriptorOrdering o)
    : m_realm(std::move(r))
    , m_table_view(std::move(tv))
    , m_descriptor_ordering(std::move(o))
    , m_mode(Mode::TableView)
    , m_mutex(m_realm && m_realm->is_frozen())
{
    m_table = m_table_view.get_parent();
}

Results::Results(const Results&) = default;
Results& Results::operator=(const Results&) = default;
Results::Results(Results&&) = default;
Results& Results::operator=(Results&&) = default;

Results::Mode Results::get_mode() const noexcept
{
    util::CheckedUniqueLock lock(m_mutex);
    return m_mode;
}

bool Results::is_valid() const
{
    if (m_realm) {
        m_realm->verify_thread();
    }

    // Here we cannot just use if (m_table) as it combines a check if the
    // reference contains a value and if that value is valid.
    // First we check if a table is referenced ...
    if (m_table.unchecked_ptr() != nullptr)
        return !!m_table; // ... and then we check if it is valid

    if (m_collection)
        return m_collection->is_attached();

    return true;
}

void Results::validate_read() const
{
    // is_valid ensures that we're on the correct thread.
    if (!is_valid())
        throw InvalidatedException();
}

void Results::validate_write() const
{
    validate_read();
    if (!m_realm || !m_realm->is_in_transaction())
        throw InvalidTransactionException("Must be in a write transaction");
}

size_t Results::size()
{
    util::CheckedUniqueLock lock(m_mutex);
    return do_size();
}

size_t Results::do_size()
{
    validate_read();
    switch (m_mode) {
        case Mode::Empty:
            return 0;
        case Mode::Table:
            return m_table ? m_table->size() : 0;
        case Mode::Collection:
            evaluate_sort_and_distinct_on_collection();
            return m_list_indices ? m_list_indices->size() : m_collection->size();
        case Mode::Query:
            m_query.sync_view_if_needed();
            if (!m_descriptor_ordering.will_apply_distinct())
                return m_query.count(m_descriptor_ordering);
            REALM_FALLTHROUGH;
        case Mode::TableView:
            do_evaluate_query_if_needed();
            return m_table_view.size();
    }
    REALM_COMPILER_HINT_UNREACHABLE();
}

const ObjectSchema& Results::get_object_schema() const
{
    validate_read();

    auto object_schema = m_object_schema.load();
    if (!object_schema) {
        REALM_ASSERT(m_realm);
        auto it = m_realm->schema().find(get_object_type());
        REALM_ASSERT(it != m_realm->schema().end());
        m_object_schema = object_schema = &*it;
    }

    return *object_schema;
}

StringData Results::get_object_type() const noexcept
{
    if (!m_table) {
        return StringData();
    }

    return ObjectStore::object_type_for_table_name(m_table->get_name());
}

void Results::evaluate_sort_and_distinct_on_collection()
{
    if (m_descriptor_ordering.is_empty())
        return;

    if (do_get_type() == PropertyType::Object) {
        m_query = do_get_query();
        m_mode = Mode::Query;
        do_evaluate_query_if_needed();
        return;
    }

    // We can't use the sorted list from the notifier if we're in a write
    // transaction as we only check the transaction version to see if the data matches
    if (m_notifier && m_notifier->get_list_indices(m_list_indices) && !m_realm->is_in_transaction())
        return;

    bool needs_update = m_collection->has_changed();
    if (!m_list_indices) {
        m_list_indices = std::vector<size_t>{};
        needs_update = true;
    }
    if (!needs_update)
        return;
    if (m_collection->is_empty()) {
        m_list_indices->clear();
        return;
    }

    util::Optional<bool> sort_order;
    bool do_distinct = false;
    auto sz = m_descriptor_ordering.size();
    for (size_t i = 0; i < sz; i++) {
        auto descr = m_descriptor_ordering[i];
        if (descr->get_type() == DescriptorType::Sort)
            sort_order = static_cast<const SortDescriptor*>(descr)->is_ascending(0);
        if (descr->get_type() == DescriptorType::Distinct)
            do_distinct = true;
    }

    if (do_distinct)
        m_collection->distinct(*m_list_indices, sort_order);
    else if (sort_order)
        m_collection->sort(*m_list_indices, *sort_order);
}

template <typename T>
static T get_unwraped(CollectionBase& collection, size_t ndx)
{
    using U = typename util::RemoveOptional<T>::type;
    Mixed mixed = collection.get_any(ndx);
    if (!mixed.is_null())
        return mixed.get<U>();
    return BPlusTree<T>::default_value(collection.get_col_key().is_nullable());
}

template <typename T>
util::Optional<T> Results::try_get(size_t ndx)
{
    validate_read();
    if (m_mode == Mode::Collection) {
        evaluate_sort_and_distinct_on_collection();
        if (m_list_indices) {
            ndx = (ndx < m_list_indices->size()) ? (*m_list_indices)[ndx] : realm::npos;
        }
        if (ndx < m_collection->size()) {
            return get_unwraped<T>(*m_collection, ndx);
        }
    }
    return util::none;
}

Results::IteratorWrapper::IteratorWrapper(IteratorWrapper const& rgt)
{
    *this = rgt;
}

Results::IteratorWrapper& Results::IteratorWrapper::operator=(IteratorWrapper const& rgt)
{
    if (rgt.m_it)
        m_it = std::make_unique<Table::Iterator>(*rgt.m_it);
    return *this;
}

Obj Results::IteratorWrapper::get(Table const& table, size_t ndx)
{
    // Using a Table iterator is much faster for repeated access into a table
    // than indexing into it as the iterator caches the cluster the last accessed
    // object is stored in, but creating the iterator is somewhat expensive.
    if (!m_it) {
        if (table.size() <= 5)
            return const_cast<Table&>(table).get_object(ndx);
        m_it = std::make_unique<Table::Iterator>(table.begin());
    }
    m_it->go(ndx);
    return **m_it;
}

template <>
util::Optional<Obj> Results::try_get(size_t row_ndx)
{
    validate_read();
    switch (m_mode) {
        case Mode::Empty:
            break;
        case Mode::Table:
            if (m_table && row_ndx < m_table->size())
                return m_table_iterator.get(*m_table, row_ndx);
            break;
        case Mode::Collection:
            evaluate_sort_and_distinct_on_collection();
            if (m_mode == Mode::Collection) {
                if (row_ndx < m_collection->size()) {
                    auto m = m_collection->get_any(row_ndx);
                    if (m.is_null())
                        return Obj();
                    if (m.get_type() == type_Link)
                        return m_table->get_object(m.get<ObjKey>());
                    if (m.get_type() == type_TypedLink)
                        return m_table->get_parent_group()->get_object(m.get_link());
                }
                break;
            }
            [[fallthrough]];
        case Mode::Query:
        case Mode::TableView:
            do_evaluate_query_if_needed();
            if (row_ndx >= m_table_view.size())
                break;
            if (m_update_policy == UpdatePolicy::Never && !m_table_view.is_obj_valid(row_ndx))
                return Obj{};
            return m_table_view.get(row_ndx);
    }
    return util::none;
}

Mixed Results::get_any(size_t ndx)
{
    util::CheckedUniqueLock lock(m_mutex);
    validate_read();
    switch (m_mode) {
        case Mode::Empty:
            break;
        case Mode::Table:
            if (ndx < m_table->size())
                return m_table_iterator.get(*m_table, ndx);
            break;
        case Mode::Collection:
            evaluate_sort_and_distinct_on_collection();
            if (m_list_indices) {
                if (ndx < m_list_indices->size())
                    return m_collection->get_any((*m_list_indices)[ndx]);
                break;
            }
            if (m_mode == Mode::Collection) {
                if (ndx < m_collection->size())
                    return m_collection->get_any(ndx);
                break;
            }
            REALM_FALLTHROUGH;
        case Mode::Query:
        case Mode::TableView: {
            do_evaluate_query_if_needed();
            if (ndx >= m_table_view.size())
                break;
            if (m_update_policy == UpdatePolicy::Never && !m_table_view.is_obj_valid(ndx))
                return {};
            auto obj_key = m_table_view.get_key(ndx);
            return Mixed(ObjLink(m_table->get_key(), obj_key));
        }
    }
    throw OutOfBoundsIndexException{ndx, do_size()};
}

std::pair<StringData, Mixed> Results::get_dictionary_element(size_t ndx)
{
    util::CheckedUniqueLock lock(m_mutex);
    REALM_ASSERT(m_mode == Mode::Collection);
    auto& dict = static_cast<Dictionary&>(*m_collection);
    REALM_ASSERT(typeid(dict) == typeid(Dictionary));

    evaluate_sort_and_distinct_on_collection();
    size_t actual = ndx;
    if (m_list_indices)
        actual = ndx < m_list_indices->size() ? (*m_list_indices)[ndx] : npos;

    if (actual < dict.size()) {
        auto val = dict.get_pair(ndx);
        return {val.first.get_string(), val.second};
    }
    throw OutOfBoundsIndexException{ndx, dict.size()};
}

template <typename T>
T Results::get(size_t row_ndx)
{
    util::CheckedUniqueLock lock(m_mutex);
    if (auto row = try_get<T>(row_ndx)) {
        return *row;
    }
    throw OutOfBoundsIndexException{row_ndx, do_size()};
}

template <typename T>
util::Optional<T> Results::first()
{
    util::CheckedUniqueLock lock(m_mutex);
    return try_get<T>(0);
}

template <typename T>
util::Optional<T> Results::last()
{
    util::CheckedUniqueLock lock(m_mutex);
    validate_read();
    if (m_mode == Mode::Query)
        do_evaluate_query_if_needed(); // avoid running the query twice (for size() and for get())
    return try_get<T>(do_size() - 1);
}

void Results::evaluate_query_if_needed(bool wants_notifications)
{
    util::CheckedUniqueLock lock(m_mutex);
    validate_read();
    do_evaluate_query_if_needed(wants_notifications);
}

void Results::do_evaluate_query_if_needed(bool wants_notifications)
{
    if (m_update_policy == UpdatePolicy::Never) {
        REALM_ASSERT(m_mode == Mode::TableView);
        return;
    }

    switch (m_mode) {
        case Mode::Empty:
        case Mode::Table:
        case Mode::Collection:
            return;
        case Mode::Query:
            if (m_notifier && m_notifier->get_tableview(m_table_view)) {
                m_mode = Mode::TableView;
                break;
            }
            m_query.sync_view_if_needed();
            if (m_update_policy == UpdatePolicy::Auto)
                m_table_view = m_query.find_all(m_descriptor_ordering);
            m_mode = Mode::TableView;
            REALM_FALLTHROUGH;
        case Mode::TableView:
            if (wants_notifications && !m_notifier)
                prepare_async(ForCallback{false});
            else if (m_notifier)
                m_notifier->get_tableview(m_table_view);
            if (m_update_policy == UpdatePolicy::Auto)
                m_table_view.sync_if_needed();
            if (auto audit = m_realm->audit_context())
                audit->record_query(m_realm->read_transaction_version(), m_table_view);
            break;
    }
}

template <>
size_t Results::index_of(Obj const& row)
{
    util::CheckedUniqueLock lock(m_mutex);
    validate_read();
    if (!row.is_valid()) {
        throw DetatchedAccessorException{};
    }
    if (m_table && row.get_table() != m_table) {
        throw IncorrectTableException(ObjectStore::object_type_for_table_name(m_table->get_name()),
                                      ObjectStore::object_type_for_table_name(row.get_table()->get_name()));
    }

    switch (m_mode) {
        case Mode::Empty:
        case Mode::Table:
            return m_table->get_object_ndx(row.get_key());
        case Mode::Collection:
            evaluate_sort_and_distinct_on_collection();
            if (m_mode == Mode::Collection)
                return m_collection->find_any(row.get_key());
            [[fallthrough]];
        case Mode::Query:
        case Mode::TableView:
            do_evaluate_query_if_needed();
            return m_table_view.find_by_source_ndx(row.get_key());
    }
    REALM_COMPILER_HINT_UNREACHABLE();
}

template <typename T>
size_t Results::index_of(T const& value)
{
    util::CheckedUniqueLock lock(m_mutex);
    validate_read();
    if (m_mode != Mode::Collection)
        return not_found; // Non-Collection results can only ever contain Objects
    evaluate_sort_and_distinct_on_collection();
    if (m_list_indices) {
        for (size_t i = 0; i < m_list_indices->size(); ++i) {
            if (value == get_unwraped<T>(*m_collection, (*m_list_indices)[i]))
                return i;
        }
        return not_found;
    }
    return m_collection->find_any(value);
}

size_t Results::index_of(Query&& q)
{
    if (m_descriptor_ordering.will_apply_sort()) {
        Results filtered(filter(std::move(q)));
        filtered.assert_unlocked();
        auto first = filtered.first();
        return first ? index_of(*first) : not_found;
    }

    auto query = get_query().and_query(std::move(q));
    query.sync_view_if_needed();
    ObjKey row = query.find();
    return row ? index_of(const_cast<Table&>(*m_table).get_object(row)) : not_found;
}

DataType Results::prepare_for_aggregate(ColKey column, const char* name)
{
    DataType type;
    switch (m_mode) {
        case Mode::Table:
            type = m_table->get_column_type(column);
            break;
        case Mode::Collection:
            type = m_collection->get_table()->get_column_type(m_collection->get_col_key());
            if (type != type_LinkList && type != type_Link)
                break;
            m_query = do_get_query();
            m_mode = Mode::Query;
            REALM_FALLTHROUGH;
        case Mode::Query:
        case Mode::TableView:
            do_evaluate_query_if_needed();
            type = m_table->get_column_type(column);
            break;
        default:
            REALM_COMPILER_HINT_UNREACHABLE();
    }
    switch (type) {
        case type_Timestamp:
        case type_Double:
        case type_Float:
        case type_Int:
        case type_Decimal:
        case type_Mixed:
            break;
        default:
            if (m_mode == Mode::Collection) {
                throw UnsupportedColumnTypeException(m_collection->get_col_key(), m_collection->get_table(), name);
            }
            else {
                throw UnsupportedColumnTypeException{column, *m_table, name};
            }
    }
    return type;
}

namespace {
template <typename T, typename Table>
struct AggregateHelper;

template <typename Table>
struct AggregateHelper<int64_t, Table> {
    Table& table;
    Mixed min(ColKey col, ObjKey* obj)
    {
        return table.minimum_int(col, obj);
    }
    Mixed max(ColKey col, ObjKey* obj)
    {
        return table.maximum_int(col, obj);
    }
    Mixed sum(ColKey col)
    {
        return table.sum_int(col);
    }
    Mixed avg(ColKey col, size_t* count)
    {
        return table.average_int(col, count);
    }
};

template <typename Table>
struct AggregateHelper<double, Table> {
    Table& table;
    Mixed min(ColKey col, ObjKey* obj)
    {
        return table.minimum_double(col, obj);
    }
    Mixed max(ColKey col, ObjKey* obj)
    {
        return table.maximum_double(col, obj);
    }
    Mixed sum(ColKey col)
    {
        return table.sum_double(col);
    }
    Mixed avg(ColKey col, size_t* count)
    {
        return table.average_double(col, count);
    }
};

template <typename Table>
struct AggregateHelper<float, Table> {
    Table& table;
    Mixed min(ColKey col, ObjKey* obj)
    {
        return table.minimum_float(col, obj);
    }
    Mixed max(ColKey col, ObjKey* obj)
    {
        return table.maximum_float(col, obj);
    }
    Mixed sum(ColKey col)
    {
        return table.sum_float(col);
    }
    Mixed avg(ColKey col, size_t* count)
    {
        return table.average_float(col, count);
    }
};

template <typename Table>
struct AggregateHelper<Timestamp, Table> {
    Table& table;
    Mixed min(ColKey col, ObjKey* obj)
    {
        return table.minimum_timestamp(col, obj);
    }
    Mixed max(ColKey col, ObjKey* obj)
    {
        return table.maximum_timestamp(col, obj);
    }
    Mixed sum(ColKey col)
    {
        throw Results::UnsupportedColumnTypeException{col, table, "sum"};
    }
    Mixed avg(ColKey col, size_t*)
    {
        throw Results::UnsupportedColumnTypeException{col, table, "avg"};
    }
};

template <typename Table>
struct AggregateHelper<Decimal128, Table> {
    Table& table;
    Mixed min(ColKey col, ObjKey* obj)
    {
        return table.minimum_decimal(col, obj);
    }
    Mixed max(ColKey col, ObjKey* obj)
    {
        return table.maximum_decimal(col, obj);
    }
    Mixed sum(ColKey col)
    {
        return table.sum_decimal(col);
    }
    Mixed avg(ColKey col, size_t* count)
    {
        return table.average_decimal(col, count);
    }
};

template <typename Table>
struct AggregateHelper<Mixed, Table> {
    Table& table;
    Mixed min(ColKey col, ObjKey* obj)
    {
        return table.minimum_mixed(col, obj);
    }
    Mixed max(ColKey col, ObjKey* obj)
    {
        return table.maximum_mixed(col, obj);
    }
    Mixed sum(ColKey col)
    {
        return table.sum_mixed(col);
    }
    Mixed avg(ColKey col, size_t* count)
    {
        return table.average_mixed(col, count);
    }
};


struct ListAggregateHelper {
    CollectionBase& list;
    util::Optional<Mixed> min(ColKey, size_t* ndx)
    {
        return list.min(ndx);
    }
    util::Optional<Mixed> max(ColKey, size_t* ndx)
    {
        return list.max(ndx);
    }
    util::Optional<Mixed> sum(ColKey)
    {
        return list.sum();
    }
    util::Optional<Mixed> avg(ColKey, size_t* count)
    {
        return list.avg(count);
    }
};

template <>
struct AggregateHelper<int64_t, CollectionBase&> : ListAggregateHelper {
    AggregateHelper(CollectionBase& l)
        : ListAggregateHelper{l}
    {
    }
};
template <>
struct AggregateHelper<double, CollectionBase&> : ListAggregateHelper {
    AggregateHelper(CollectionBase& l)
        : ListAggregateHelper{l}
    {
    }
};
template <>
struct AggregateHelper<float, CollectionBase&> : ListAggregateHelper {
    AggregateHelper(CollectionBase& l)
        : ListAggregateHelper{l}
    {
    }
};
template <>
struct AggregateHelper<Decimal128, CollectionBase&> : ListAggregateHelper {
    AggregateHelper(CollectionBase& l)
        : ListAggregateHelper{l}
    {
    }
};

template <>
struct AggregateHelper<Timestamp, CollectionBase&> : ListAggregateHelper {
    AggregateHelper(CollectionBase& l)
        : ListAggregateHelper{l}
    {
    }
    Mixed sum(ColKey)
    {
        throw Results::UnsupportedColumnTypeException{list.get_col_key(), *list.get_table(), "sum"};
    }
    Mixed avg(ColKey, size_t*)
    {
        throw Results::UnsupportedColumnTypeException{list.get_col_key(), *list.get_table(), "avg"};
    }
};

template <>
struct AggregateHelper<Mixed, CollectionBase&> : ListAggregateHelper {
    AggregateHelper(CollectionBase& l)
        : ListAggregateHelper{l}
    {
    }
};

template <typename Table, typename Func>
util::Optional<Mixed> call_with_helper(Func&& func, Table&& table, DataType type)
{
    switch (type) {
        case type_Timestamp:
            return func(AggregateHelper<Timestamp, Table>{table});
        case type_Double:
            return func(AggregateHelper<double, Table>{table});
        case type_Float:
            return func(AggregateHelper<Float, Table>{table});
        case type_Int:
            return func(AggregateHelper<Int, Table>{table});
        case type_Decimal:
            return func(AggregateHelper<Decimal128, Table>{table});
        case type_Mixed:
            return func(AggregateHelper<Mixed, Table>{table});
        default:
            REALM_COMPILER_HINT_UNREACHABLE();
    }
}

struct ReturnIndexHelper {
    ObjKey key;
    size_t index = npos;
    operator ObjKey*()
    {
        return &key;
    }
    operator size_t*()
    {
        return &index;
    }
    operator bool()
    {
        return key || index != npos;
    }
};
} // anonymous namespace

template <typename AggregateFunction>
util::Optional<Mixed> Results::aggregate(ColKey column, const char* name, AggregateFunction&& func)
{
    util::CheckedUniqueLock lock(m_mutex);
    validate_read();
    if (!m_table && !m_collection)
        return none;

    auto type = prepare_for_aggregate(column, name);
    switch (m_mode) {
        case Mode::Table:
            return call_with_helper(func, *m_table, type);
        case Mode::Collection:
            return call_with_helper(func, *m_collection, type);
        default:
            return call_with_helper(func, m_table_view, type);
    }
}

util::Optional<Mixed> Results::max(ColKey column)
{
    ReturnIndexHelper return_ndx;
    auto results = aggregate(column, "max", [&](auto&& helper) {
        return helper.max(column, return_ndx);
    });
    return return_ndx ? results : none;
}

util::Optional<Mixed> Results::min(ColKey column)
{
    ReturnIndexHelper return_ndx;
    auto results = aggregate(column, "min", [&](auto&& helper) {
        return helper.min(column, return_ndx);
    });
    return return_ndx ? results : none;
}

util::Optional<Mixed> Results::sum(ColKey column)
{
    return aggregate(column, "sum", [&](auto&& helper) {
        return helper.sum(column);
    });
}

util::Optional<Mixed> Results::average(ColKey column)
{
    size_t value_count = 0;
    auto results = aggregate(column, "avg", [&](auto&& helper) {
        return helper.avg(column, &value_count);
    });
    return value_count == 0 ? none : results;
}

void Results::clear()
{
    util::CheckedUniqueLock lock(m_mutex);
    switch (m_mode) {
        case Mode::Empty:
            return;
        case Mode::Table:
            validate_write();
            const_cast<Table&>(*m_table).clear();
            break;
        case Mode::Query:
            // Not using Query:remove() because building the tableview and
            // clearing it is actually significantly faster
        case Mode::TableView:
            validate_write();
            do_evaluate_query_if_needed();

            switch (m_update_policy) {
                case UpdatePolicy::Auto:
                    m_table_view.clear();
                    break;
                case UpdatePolicy::AsyncOnly:
                case UpdatePolicy::Never: {
                    // Copy the TableView because a frozen Results shouldn't let its size() change.
                    TableView copy(m_table_view);
                    copy.clear();
                    break;
                }
            }
            break;
        case Mode::Collection:
            validate_write();
            if (auto list = dynamic_cast<LnkLst*>(m_collection.get()))
                list->remove_all_target_rows();
            else if (auto set = dynamic_cast<LnkSet*>(m_collection.get()))
                set->remove_all_target_rows();
            else
                m_collection->clear();
            break;
    }
}

PropertyType Results::get_type() const
{
    util::CheckedUniqueLock lock(m_mutex);
    validate_read();
    return do_get_type();
}

PropertyType Results::do_get_type() const
{
    switch (m_mode) {
        case Mode::Empty:
        case Mode::Query:
        case Mode::TableView:
        case Mode::Table:
            return PropertyType::Object;
        case Mode::Collection:
            return ObjectSchema::from_core_type(m_collection->get_col_key());
    }
    REALM_COMPILER_HINT_UNREACHABLE();
}

Query Results::get_query() const
{
    util::CheckedUniqueLock lock(m_mutex);
    return do_get_query();
}

ConstTableRef Results::get_table() const
{
    util::CheckedUniqueLock lock(m_mutex);
    validate_read();
    switch (m_mode) {
        case Mode::Empty:
        case Mode::Query:
            return const_cast<Query&>(m_query).get_table();
        case Mode::TableView:
            return m_table_view.get_target_table();
        case Mode::Collection:
            return m_collection->get_target_table();
        case Mode::Table:
            return m_table;
    }
    REALM_COMPILER_HINT_UNREACHABLE();
}

Query Results::do_get_query() const
{
    validate_read();
    switch (m_mode) {
        case Mode::Empty:
        case Mode::Query:
        case Mode::TableView: {
            if (const_cast<Query&>(m_query).get_table())
                return m_query;

            // A TableView has an associated Query if it was produced by Query::find_all. This is indicated
            // by TableView::get_query returning a Query with a non-null table.
            Query query = m_table_view.get_query();
            if (query.get_table()) {
                return query;
            }

            // The TableView has no associated query so create one with no conditions that is restricted
            // to the rows in the TableView.
            if (m_update_policy == UpdatePolicy::Auto) {
                m_table_view.sync_if_needed();
            }
            return Query(m_table, std::unique_ptr<ConstTableView>(new TableView(m_table_view)));
        }
        case Mode::Collection:
            if (auto list = dynamic_cast<ObjList*>(m_collection.get())) {
                return m_table->where(*list);
            }
            if (auto dict = dynamic_cast<Dictionary*>(m_collection.get())) {
                if (dict->get_value_data_type() == type_Link) {
                    return m_table->where(*dict);
                }
            }
            return m_query;
        case Mode::Table:
            return m_table->where();
    }
    REALM_COMPILER_HINT_UNREACHABLE();
}

TableView Results::get_tableview()
{
    util::CheckedUniqueLock lock(m_mutex);
    validate_read();
    switch (m_mode) {
        case Mode::Empty:
        case Mode::Collection:
            evaluate_sort_and_distinct_on_collection();
            if (m_mode == Mode::Collection)
                return do_get_query().find_all();
            return m_table_view;
        case Mode::Query:
        case Mode::TableView:
            do_evaluate_query_if_needed();
            return m_table_view;
        case Mode::Table:
            return m_table->where().find_all();
    }
    REALM_COMPILER_HINT_UNREACHABLE();
}

static std::vector<ColKey> parse_keypath(StringData keypath, Schema const& schema, const ObjectSchema* object_schema)
{
    auto check = [&](bool condition, const char* fmt, auto... args) {
        if (!condition) {
            throw std::invalid_argument(
                util::format("Cannot sort on key path '%1': %2.", keypath, util::format(fmt, args...)));
        }
    };
    auto is_sortable_type = [](PropertyType type) {
        return !is_collection(type) && type != PropertyType::LinkingObjects && type != PropertyType::Data;
    };

    const char* begin = keypath.data();
    const char* end = keypath.data() + keypath.size();
    check(begin != end, "missing property name");

    std::vector<ColKey> indices;
    while (begin != end) {
        auto sep = std::find(begin, end, '.');
        check(sep != begin && sep + 1 != end, "missing property name");
        StringData key(begin, sep - begin);
        begin = sep + (sep != end);

        auto prop = object_schema->property_for_name(key);
        check(prop, "property '%1.%2' does not exist", object_schema->name, key);
        check(is_sortable_type(prop->type), "property '%1.%2' is of unsupported type '%3'", object_schema->name, key,
              string_for_property_type(prop->type));
        if (prop->type == PropertyType::Object)
            check(begin != end, "property '%1.%2' of type 'object' cannot be the final property in the key path",
                  object_schema->name, key);
        else
            check(begin == end, "property '%1.%2' of type '%3' may only be the final property in the key path",
                  object_schema->name, key, prop->type_string());

        indices.push_back(ColKey(prop->column_key));
        if (prop->type == PropertyType::Object)
            object_schema = &*schema.find(prop->object_type);
    }
    return indices;
}

Results Results::sort(std::vector<std::pair<std::string, bool>> const& keypaths) const
{
    if (keypaths.empty())
        return *this;
    auto type = get_type();
    if (type != PropertyType::Object) {
        if (keypaths.size() != 1)
            throw std::invalid_argument(util::format("Cannot sort array of '%1' on more than one key path",
                                                     string_for_property_type(type & ~PropertyType::Flags)));
        if (keypaths[0].first != "self")
            throw std::invalid_argument(
                util::format("Cannot sort on key path '%1': arrays of '%2' can only be sorted on 'self'",
                             keypaths[0].first, string_for_property_type(type & ~PropertyType::Flags)));
        return sort({{{}}, {keypaths[0].second}});
    }

    std::vector<std::vector<ColKey>> column_keys;
    std::vector<bool> ascending;
    column_keys.reserve(keypaths.size());
    ascending.reserve(keypaths.size());

    for (auto& keypath : keypaths) {
        column_keys.push_back(parse_keypath(keypath.first, m_realm->schema(), &get_object_schema()));
        ascending.push_back(keypath.second);
    }
    return sort({std::move(column_keys), std::move(ascending)});
}

Results Results::sort(SortDescriptor&& sort) const
{
    util::CheckedUniqueLock lock(m_mutex);
    DescriptorOrdering new_order = m_descriptor_ordering;
    new_order.append_sort(std::move(sort));
    if (m_mode == Mode::Collection)
        return Results(m_realm, m_collection, std::move(new_order));
    return Results(m_realm, do_get_query(), std::move(new_order));
}

Results Results::filter(Query&& q) const
{
    if (m_descriptor_ordering.will_apply_limit())
        throw UnimplementedOperationException("Filtering a Results with a limit is not yet implemented");
    return Results(m_realm, get_query().and_query(std::move(q)), m_descriptor_ordering);
}

Results Results::limit(size_t max_count) const
{
    util::CheckedUniqueLock lock(m_mutex);
    auto new_order = m_descriptor_ordering;
    new_order.append_limit(max_count);
    if (m_mode == Mode::Collection)
        return Results(m_realm, m_collection, std::move(new_order));
    return Results(m_realm, do_get_query(), std::move(new_order));
}

Results Results::apply_ordering(DescriptorOrdering&& ordering)
{
    util::CheckedUniqueLock lock(m_mutex);
    DescriptorOrdering new_order = m_descriptor_ordering;
    new_order.append(std::move(ordering));
    if (m_mode == Mode::Collection)
        return Results(m_realm, m_collection, std::move(new_order));
    return Results(m_realm, do_get_query(), std::move(new_order));
}

Results Results::distinct(DistinctDescriptor&& uniqueness) const
{
    DescriptorOrdering new_order = m_descriptor_ordering;
    new_order.append_distinct(std::move(uniqueness));
    util::CheckedUniqueLock lock(m_mutex);
    if (m_mode == Mode::Collection)
        return Results(m_realm, m_collection, std::move(new_order));
    return Results(m_realm, do_get_query(), std::move(new_order));
}

Results Results::distinct(std::vector<std::string> const& keypaths) const
{
    if (keypaths.empty())
        return *this;
    auto type = get_type();
    if (type != PropertyType::Object) {
        if (keypaths.size() != 1)
            throw std::invalid_argument(util::format("Cannot sort array of '%1' on more than one key path",
                                                     string_for_property_type(type & ~PropertyType::Flags)));
        if (keypaths[0] != "self")
            throw std::invalid_argument(
                util::format("Cannot sort on key path '%1': arrays of '%2' can only be sorted on 'self'", keypaths[0],
                             string_for_property_type(type & ~PropertyType::Flags)));
        return distinct(DistinctDescriptor({{ColKey()}}));
    }

    std::vector<std::vector<ColKey>> column_keys;
    column_keys.reserve(keypaths.size());
    for (auto& keypath : keypaths)
        column_keys.push_back(parse_keypath(keypath, m_realm->schema(), &get_object_schema()));
    return distinct({std::move(column_keys)});
}

Results Results::snapshot() const&
{
    validate_read();
    auto clone = *this;
    clone.assert_unlocked();
    return static_cast<Results&&>(clone).snapshot();
}

Results Results::snapshot() &&
{
    util::CheckedUniqueLock lock(m_mutex);
    validate_read();
    switch (m_mode) {
        case Mode::Empty:
            return Results();

        case Mode::Table:
        case Mode::Collection:
            m_query = do_get_query();
            if (m_query.get_table()) {
                m_mode = Mode::Query;
            }
            REALM_FALLTHROUGH;
        case Mode::Query:
        case Mode::TableView:
            do_evaluate_query_if_needed(false);
            m_notifier.reset();
            m_update_policy = UpdatePolicy::Never;
            return std::move(*this);
    }
    REALM_COMPILER_HINT_UNREACHABLE();
}

// This function cannot be called on frozen results and so does not require locking
void Results::prepare_async(ForCallback force) NO_THREAD_SAFETY_ANALYSIS
{
    REALM_ASSERT(m_realm);
    if (m_notifier)
        return;
    if (!m_realm->verify_notifications_available(force))
        return;
    if (m_update_policy == UpdatePolicy::Never) {
        if (force)
            throw std::logic_error("Cannot create asynchronous query for snapshotted Results.");
        return;
    }

    REALM_ASSERT(!force || !m_realm->is_frozen());
    if (!force) {
        // Don't do implicit background updates if we can't actually deliver them
        if (!m_realm->can_deliver_notifications())
            return;
        // Don't do implicit background updates if there isn't actually anything
        // that needs to be run.
        if (!m_query.get_table() && m_descriptor_ordering.is_empty())
            return;
    }

    if (do_get_type() != PropertyType::Object)
        m_notifier = std::make_shared<_impl::ListResultsNotifier>(*this);
    else
        m_notifier = std::make_shared<_impl::ResultsNotifier>(*this);
    _impl::RealmCoordinator::register_notifier(m_notifier);
}

NotificationToken Results::add_notification_callback(CollectionChangeCallback callback, KeyPathArray key_path_array) &
{
    prepare_async(ForCallback{true});
    return {m_notifier, m_notifier->add_callback(std::move(callback), std::move(key_path_array))};
}

// This function cannot be called on frozen results and so does not require locking
bool Results::is_in_table_order() const NO_THREAD_SAFETY_ANALYSIS
{
    REALM_ASSERT(!m_realm || !m_realm->is_frozen());
    switch (m_mode) {
        case Mode::Empty:
        case Mode::Table:
            return true;
        case Mode::Collection:
            return false;
        case Mode::Query:
            return m_query.produces_results_in_table_order() && !m_descriptor_ordering.will_apply_sort();
        case Mode::TableView:
            return m_table_view.is_in_table_order();
    }
    REALM_COMPILER_HINT_UNREACHABLE();
}

ColKey Results::key(StringData name) const
{
    return m_table->get_column_key(name);
}
#define REALM_RESULTS_TYPE(T)                                                                                        \
    template T Results::get<T>(size_t);                                                                              \
    template util::Optional<T> Results::first<T>();                                                                  \
    template util::Optional<T> Results::last<T>();                                                                   \
    template size_t Results::index_of<T>(T const&);

template Obj Results::get<Obj>(size_t);
template util::Optional<Obj> Results::first<Obj>();
template util::Optional<Obj> Results::last<Obj>();

REALM_RESULTS_TYPE(bool)
REALM_RESULTS_TYPE(int64_t)
REALM_RESULTS_TYPE(float)
REALM_RESULTS_TYPE(double)
REALM_RESULTS_TYPE(StringData)
REALM_RESULTS_TYPE(BinaryData)
REALM_RESULTS_TYPE(Timestamp)
REALM_RESULTS_TYPE(ObjectId)
REALM_RESULTS_TYPE(Decimal)
REALM_RESULTS_TYPE(UUID)
REALM_RESULTS_TYPE(Mixed)
REALM_RESULTS_TYPE(util::Optional<bool>)
REALM_RESULTS_TYPE(util::Optional<int64_t>)
REALM_RESULTS_TYPE(util::Optional<float>)
REALM_RESULTS_TYPE(util::Optional<double>)
REALM_RESULTS_TYPE(util::Optional<ObjectId>)
REALM_RESULTS_TYPE(util::Optional<UUID>)

#undef REALM_RESULTS_TYPE

Results Results::import_copy_into_realm(std::shared_ptr<Realm> const& realm)
{
    util::CheckedUniqueLock lock(m_mutex);
    if (m_mode == Mode::Empty)
        return *this;
    switch (m_mode) {
        case Mode::Table:
            return Results(realm, realm->import_copy_of(m_table));
        case Mode::Collection:
<<<<<<< HEAD
            return Results(realm, realm->import_copy_of(*m_collection), m_descriptor_ordering);
        case Mode::LinkList: {
            std::shared_ptr<LnkLst> ll(realm->import_copy_of(std::make_unique<LnkLst>(*m_link_list)).release());

            // If query/sort was provided for the original Results, mode would have changed to Query, so no need
            // include them here.
            return Results(realm, std::move(ll));
        }
        case Mode::LinkSet: {
            std::shared_ptr<LnkSet> ls(realm->import_copy_of(std::make_unique<LnkSet>(*m_link_set)).release());
            // If query/sort was provided for the original Results, mode would have changed to Query, so no need
            // include them here.
            return Results(realm, std::move(ls));
        }
=======
            return Results(frozen_realm, frozen_realm->import_copy_of(*m_collection), m_descriptor_ordering);
>>>>>>> d78281d2
        case Mode::Query:
            return Results(realm, *realm->import_copy_of(m_query, PayloadPolicy::Copy), m_descriptor_ordering);
        case Mode::TableView: {
            Results results(realm, *realm->import_copy_of(m_table_view, PayloadPolicy::Copy), m_descriptor_ordering);
            results.assert_unlocked();
            results.evaluate_query_if_needed(false);
            return results;
        }
        default:
            REALM_COMPILER_HINT_UNREACHABLE();
    }
}

Results Results::freeze(std::shared_ptr<Realm> const& frozen_realm)
{
    REALM_ASSERT(frozen_realm->is_frozen());
    return import_copy_into_realm(frozen_realm);
}

Results Results::thaw(std::shared_ptr<Realm> const& live_realm)
{
    REALM_ASSERT(!live_realm->is_frozen());
    return import_copy_into_realm(live_realm);
}

bool Results::is_frozen() const
{
    return !m_realm || m_realm->is_frozen();
}

Results::OutOfBoundsIndexException::OutOfBoundsIndexException(size_t r, size_t c)
    : std::out_of_range(c == 0 ? util::format("Requested index %1 in empty Results", r)
                               : util::format("Requested index %1 greater than max %2", r, c - 1))
    , requested(r)
    , valid_count(c)
{
}

Results::IncorrectTableException::IncorrectTableException(StringData e, StringData a)
    : std::logic_error(util::format("Object of type '%1' does not match Results type '%2'", a, e))
    , expected(e)
    , actual(a)
{
}

static std::string unsupported_operation_msg(ColKey column, Table const& table, const char* operation)
{
    auto type = ObjectSchema::from_core_type(column);
    const char* column_type = string_for_property_type(type & ~PropertyType::Collection);
    if (is_array(type))
        return util::format("Cannot %1 '%2' array: operation not supported", operation, column_type);
    if (is_set(type))
        return util::format("Cannot %1 '%2' set: operation not supported", operation, column_type);
    if (is_dictionary(type))
        return util::format("Cannot %1 '%2' dictionary: operation not supported", operation, column_type);
    return util::format("Cannot %1 property '%2': operation not supported for '%3' properties", operation,
                        table.get_column_name(column), column_type);
}

Results::UnsupportedColumnTypeException::UnsupportedColumnTypeException(ColKey column, Table const& table,
                                                                        const char* operation)
    : std::logic_error(unsupported_operation_msg(column, table, operation))
    , column_key(column)
    , column_name(table.get_column_name(column))
    , property_type(ObjectSchema::from_core_type(column) & ~PropertyType::Collection)
{
}

Results::UnsupportedColumnTypeException::UnsupportedColumnTypeException(ColKey column, TableView const& tv,
                                                                        const char* operation)
    : UnsupportedColumnTypeException(column, *tv.get_target_table(), operation)
{
}

Results::InvalidPropertyException::InvalidPropertyException(StringData object_type, StringData property_name)
    : std::logic_error(util::format("Property '%1.%2' does not exist", object_type, property_name))
    , object_type(object_type)
    , property_name(property_name)
{
}

Results::UnimplementedOperationException::UnimplementedOperationException(const char* msg)
    : std::logic_error(msg)
{
}

} // namespace realm<|MERGE_RESOLUTION|>--- conflicted
+++ resolved
@@ -1264,24 +1264,7 @@
         case Mode::Table:
             return Results(realm, realm->import_copy_of(m_table));
         case Mode::Collection:
-<<<<<<< HEAD
             return Results(realm, realm->import_copy_of(*m_collection), m_descriptor_ordering);
-        case Mode::LinkList: {
-            std::shared_ptr<LnkLst> ll(realm->import_copy_of(std::make_unique<LnkLst>(*m_link_list)).release());
-
-            // If query/sort was provided for the original Results, mode would have changed to Query, so no need
-            // include them here.
-            return Results(realm, std::move(ll));
-        }
-        case Mode::LinkSet: {
-            std::shared_ptr<LnkSet> ls(realm->import_copy_of(std::make_unique<LnkSet>(*m_link_set)).release());
-            // If query/sort was provided for the original Results, mode would have changed to Query, so no need
-            // include them here.
-            return Results(realm, std::move(ls));
-        }
-=======
-            return Results(frozen_realm, frozen_realm->import_copy_of(*m_collection), m_descriptor_ordering);
->>>>>>> d78281d2
         case Mode::Query:
             return Results(realm, *realm->import_copy_of(m_query, PayloadPolicy::Copy), m_descriptor_ordering);
         case Mode::TableView: {
