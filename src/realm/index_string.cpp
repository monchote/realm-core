/*************************************************************************
 *
 * Copyright 2016 Realm Inc.
 *
 * Licensed under the Apache License, Version 2.0 (the "License");
 * you may not use this file except in compliance with the License.
 * You may obtain a copy of the License at
 *
 * http://www.apache.org/licenses/LICENSE-2.0
 *
 * Unless required by applicable law or agreed to in writing, software
 * distributed under the License is distributed on an "AS IS" BASIS,
 * WITHOUT WARRANTIES OR CONDITIONS OF ANY KIND, either express or implied.
 * See the License for the specific language governing permissions and
 * limitations under the License.
 *
 **************************************************************************/

#include <cstdio>
#include <iomanip>

#ifdef REALM_DEBUG
#include <iostream>
#endif

#include <realm/exceptions.hpp>
#include <realm/index_string.hpp>
#include <realm/table.hpp>
#include <realm/timestamp.hpp>
#include <realm/column_integer.hpp>

using namespace realm;
using namespace realm::util;

namespace {

void get_child(Array& parent, size_t child_ref_ndx, Array& child) noexcept
{
    ref_type child_ref = parent.get_as_ref(child_ref_ndx);
    child.init_from_ref(child_ref);
    child.set_parent(&parent, child_ref_ndx);
}

} // anonymous namespace

DataType ClusterColumn::get_data_type() const
{
    const Table* table = m_cluster_tree->get_owner();
    return table->get_column_type(m_column_key);
}

bool ClusterColumn::is_nullable() const
{
    return m_column_key.get_attrs().test(col_attr_Nullable);
}

StringData ClusterColumn::get_index_data(ObjKey key, StringConversionBuffer& buffer) const
{
    ConstObj obj = m_cluster_tree->get(key);
    DataType type = get_data_type();

    if (type == type_Int) {
        if (is_nullable()) {
            GetIndexData<Optional<int64_t>> stringifier;
            return stringifier.get_index_data(obj.get<Optional<int64_t>>(m_column_key), buffer);
        }
        else {
            GetIndexData<int64_t> stringifier;
            return stringifier.get_index_data(obj.get<int64_t>(m_column_key), buffer);
        }
    }
    else if (type == type_Bool) {
        if (is_nullable()) {
            GetIndexData<Optional<bool>> stringifier;
            return stringifier.get_index_data(obj.get<Optional<bool>>(m_column_key), buffer);
        }
        else {
            GetIndexData<bool> stringifier;
            return stringifier.get_index_data(obj.get<bool>(m_column_key), buffer);
        }
    }
    else if (type == type_String) {
        GetIndexData<String> stringifier;
        return stringifier.get_index_data(obj.get<String>(m_column_key), buffer);
    }
    else if (type == type_Timestamp) {
        GetIndexData<Timestamp> stringifier;
        return stringifier.get_index_data(obj.get<Timestamp>(m_column_key), buffer);
    }
    else if (type == type_ObjectId) {
        if (is_nullable()) {
            GetIndexData<Optional<ObjectId>> stringifier;
            return stringifier.get_index_data(obj.get<Optional<ObjectId>>(m_column_key), buffer);
        }
        else {
            GetIndexData<ObjectId> stringifier;
            return stringifier.get_index_data(obj.get<ObjectId>(m_column_key), buffer);
        }
    }
    // It should not be possible to reach this line through public Core API
    REALM_ASSERT_RELEASE(false);
    return {};
}

namespace realm {
StringData GetIndexData<Timestamp>::get_index_data(const Timestamp& dt, StringConversionBuffer& buffer)
{
    if (dt.is_null())
        return null{};

    int64_t s = dt.get_seconds();
    int32_t ns = dt.get_nanoseconds();
    constexpr size_t index_size = sizeof(s) + sizeof(ns);
    static_assert(index_size <= string_conversion_buffer_size, "Index string conversion buffer too small");
    const char* s_buf = reinterpret_cast<const char*>(&s);
    const char* ns_buf = reinterpret_cast<const char*>(&ns);
    realm::safe_copy_n(s_buf, sizeof(s), buffer.data());
    realm::safe_copy_n(ns_buf, sizeof(ns), buffer.data() + sizeof(s));
    return StringData{buffer.data(), index_size};
}

template <>
int64_t IndexArray::from_list<index_FindFirst>(StringData value, InternalFindResult& /* result_ref */,
                                               const IntegerColumn& key_values, const ClusterColumn& column) const
{
    SortedListComparator slc(column);

    IntegerColumn::const_iterator it_end = key_values.cend();
    IntegerColumn::const_iterator lower = std::lower_bound(key_values.cbegin(), it_end, value, slc);
    if (lower == it_end)
        return null_key.value;

    int64_t first_key_value = *lower;

    // The buffer is needed when for when this is an integer index.
    StringConversionBuffer buffer;
    StringData str = column.get_index_data(ObjKey(first_key_value), buffer);
    if (str != value)
        return null_key.value;

    return first_key_value;
}

template <>
int64_t IndexArray::from_list<index_Count>(StringData value, InternalFindResult& /* result_ref */,
                                           const IntegerColumn& key_values, const ClusterColumn& column) const
{
    SortedListComparator slc(column);

    IntegerColumn::const_iterator it_end = key_values.cend();
    IntegerColumn::const_iterator lower = std::lower_bound(key_values.cbegin(), it_end, value, slc);
    if (lower == it_end)
        return 0;

    int64_t first_key_value = *lower;

    // The buffer is needed when for when this is an integer index.
    StringConversionBuffer buffer;
    StringData str = column.get_index_data(ObjKey(first_key_value), buffer);
    if (str != value)
        return 0;

    IntegerColumn::const_iterator upper = std::upper_bound(lower, it_end, value, slc);
    int64_t cnt = upper - lower;

    return cnt;
}

template <>
int64_t IndexArray::from_list<index_FindAll_nocopy>(StringData value, InternalFindResult& result_ref,
                                                    const IntegerColumn& key_values,
                                                    const ClusterColumn& column) const
{
    SortedListComparator slc(column);
    IntegerColumn::const_iterator it_end = key_values.cend();
    IntegerColumn::const_iterator lower = std::lower_bound(key_values.cbegin(), it_end, value, slc);
    if (lower == it_end)
        return size_t(FindRes_not_found);

    ObjKey first_key = ObjKey(*lower);

    // The buffer is needed when for when this is an integer index.
    StringConversionBuffer buffer;
    StringData str = column.get_index_data(first_key, buffer);
    if (str != value)
        return size_t(FindRes_not_found);

    // Optimization: check the last entry before trying upper bound.
    IntegerColumn::const_iterator upper = it_end;
    --upper;
    // Single result if upper matches lower
    if (upper == lower) {
        result_ref.payload = *lower;
        return size_t(FindRes_single);
    }

    // Check string value at upper, if equal return matches in (lower, upper]
    ObjKey last_key = ObjKey(*upper);
    str = column.get_index_data(last_key, buffer);
    if (str == value) {
        result_ref.payload = from_ref(key_values.get_ref());
        result_ref.start_ndx = lower.get_position();
        result_ref.end_ndx = upper.get_position() + 1; // one past last match
        return size_t(FindRes_column);
    }

    // Last result is not equal, find the upper bound of the range of results.
    // Note that we are passing upper which is cend() - 1 here as we already
    // checked the last item manually.
    upper = std::upper_bound(lower, upper, value, slc);

    result_ref.payload = from_ref(key_values.get_ref());
    result_ref.start_ndx = lower.get_position();
    result_ref.end_ndx = upper.get_position();
    return size_t(FindRes_column);
}


template <IndexMethod method>
int64_t IndexArray::index_string(StringData value, InternalFindResult& result_ref, const ClusterColumn& column) const
{
    // Return`realm::not_found`, or an index to the (any) match
    constexpr bool first(method == index_FindFirst);
    // Return 0, or the number of items that match the specified `value`
    constexpr bool get_count(method == index_Count);
    // Same as `index_FindAll` but does not copy matching rows into `column`
    // returns FindRes_not_found if there are no matches
    // returns FindRes_single and the row index (literal) in result_ref.payload
    // or returns FindRes_column and the reference to a column of duplicates in
    // result_ref.result with the results in the bounds start_ndx, and end_ndx
    constexpr bool allnocopy(method == index_FindAll_nocopy);

    constexpr int64_t local_not_found = allnocopy ? int64_t(FindRes_not_found) : first ? null_key.value : 0;

    const char* data = m_data;
    const char* header;
    uint_least8_t width = m_width;
    bool is_inner_node = m_is_inner_bptree_node;
    typedef StringIndex::key_type key_type;
    size_t stringoffset = 0;

    // Create 4 byte index key
    key_type key = StringIndex::create_key(value, stringoffset);

    for (;;) {
        // Get subnode table
        ref_type offsets_ref = to_ref(get_direct(data, width, 0));

        // Find the position matching the key
        const char* offsets_header = m_alloc.translate(offsets_ref);
        const char* offsets_data = get_data_from_header(offsets_header);
        size_t offsets_size = get_size_from_header(offsets_header);
        size_t pos = ::lower_bound<32>(offsets_data, offsets_size, key); // keys are always 32 bits wide

        // If key is outside range, we know there can be no match
        if (pos == offsets_size)
            return local_not_found;

        // Get entry under key
        size_t pos_refs = pos + 1; // first entry in refs points to offsets
        uint64_t ref = get_direct(data, width, pos_refs);

        if (is_inner_node) {
            // Set vars for next iteration
            header = m_alloc.translate(to_ref(ref));
            data = get_data_from_header(header);
            width = get_width_from_header(header);
            is_inner_node = get_is_inner_bptree_node_from_header(header);
            continue;
        }

        key_type stored_key = key_type(get_direct<32>(offsets_data, pos));

        if (stored_key != key)
            return local_not_found;

        // Literal row index (tagged)
        if (ref & 1) {
            int64_t key_value = int64_t(ref >> 1);

            // The buffer is needed when for when this is an integer index.
            StringConversionBuffer buffer;
            StringData str = column.get_index_data(ObjKey(key_value), buffer);
            if (str == value) {
                result_ref.payload = key_value;
                return first ? key_value : get_count ? 1 : FindRes_single;
            }
            return local_not_found;
        }

        const char* sub_header = m_alloc.translate(ref_type(ref));
        const bool sub_isindex = get_context_flag_from_header(sub_header);

        // List of row indices with common prefix up to this point, in sorted order.
        if (!sub_isindex) {
            const IntegerColumn sub(m_alloc, ref_type(ref));
            return from_list<method>(value, result_ref, sub, column);
        }

        // Recurse into sub-index;
        header = sub_header;
        data = get_data_from_header(header);
        width = get_width_from_header(header);
        is_inner_node = get_is_inner_bptree_node_from_header(header);

        // Go to next key part of the string. If the offset exceeds the string length, the key will be 0
        stringoffset += 4;

        // Update 4 byte index key
        key = StringIndex::create_key(value, stringoffset);
    }
}


void IndexArray::from_list_all_ins(StringData upper_value, std::vector<ObjKey>& result, const IntegerColumn& rows,
                                   const ClusterColumn& column) const
{
    // The buffer is needed when for when this is an integer index.
    StringConversionBuffer buffer;

    // optimization for the most common case, where all the strings under a given subindex are equal
    StringData first_str = column.get_index_data(ObjKey(*rows.cbegin()), buffer);
    StringData last_str = column.get_index_data(ObjKey(*(rows.cend() - 1)), buffer);
    if (first_str == last_str) {
        auto first_str_upper = case_map(first_str, true);
        if (first_str_upper != upper_value) {
            return;
        }

        size_t sz = result.size() + rows.size();
        result.reserve(sz);
        for (IntegerColumn::const_iterator it = rows.cbegin(); it != rows.cend(); ++it) {
            result.push_back(ObjKey(*it));
        }
        return;
    }

    // special case for very long strings, where they might have a common prefix and end up in the
    // same subindex column, but still not be identical
    for (IntegerColumn::const_iterator it = rows.cbegin(); it != rows.cend(); ++it) {
        ObjKey key = ObjKey(*it);
        StringData str = column.get_index_data(key, buffer);
        auto upper_str = case_map(str, true);
        if (upper_str == upper_value) {
            result.push_back(key);
        }
    }

    return;
}


void IndexArray::from_list_all(StringData value, std::vector<ObjKey>& result, const IntegerColumn& rows,
                               const ClusterColumn& column) const
{
    SortedListComparator slc(column);

    IntegerColumn::const_iterator it_end = rows.cend();
    IntegerColumn::const_iterator lower = std::lower_bound(rows.cbegin(), it_end, value, slc);
    if (lower == it_end)
        return;

    ObjKey key = ObjKey(*lower);

    // The buffer is needed when for when this is an integer index.
    StringConversionBuffer buffer;
    StringData str = column.get_index_data(key, buffer);
    if (str != value)
        return;

    IntegerColumn::const_iterator upper = std::upper_bound(lower, it_end, value, slc);

    // Copy all matches into result column
    size_t sz = result.size() + (upper - lower);
    result.reserve(sz);
    for (IntegerColumn::const_iterator it = lower; it != upper; ++it) {
        result.push_back(ObjKey(*it));
    }

    return;
}


namespace {

// Helper functions for SearchList (index_string_all_ins) for generating permutations of index keys

// replicates the 4 least significant bits each times 8
// eg: abcd -> aaaaaaaabbbbbbbbccccccccdddddddd
int32_t replicate_4_lsb_x8(int32_t i) {
    REALM_ASSERT_DEBUG(0 <= i && i <= 15);
    i *= 0x204081;
    i &= 0x1010101;
    i *= 0xff;
    return i;
}

int32_t select_from_mask(int32_t a, int32_t b, int32_t mask) {
    return a ^ ((a ^ b) & mask);
}

// Given upper and lower keys: "ABCD" and "abcd", the 4 LSBs in the permutation argument determine the
// final key:
// Permutation 0  = "ABCD"
// Permutation 1  = "ABCd"
// Permutation 8  = "aBCD"
// Permutation 15 = "abcd"
using key_type = StringIndex::key_type;
key_type generate_key(key_type upper, key_type lower, int permutation) {
    return select_from_mask(upper, lower, replicate_4_lsb_x8(permutation));
}


// Helper structure for IndexArray::index_string_all_ins to generate and keep track of search key permutations,
// when traversing the trees.
struct SearchList {
    struct Item {
        const char* header;
        size_t string_offset;
        key_type key;
    };

    SearchList(const util::Optional<std::string>& upper_value, const util::Optional<std::string>& lower_value)
        : m_upper_value(upper_value)
        , m_lower_value(lower_value)
    {
        m_keys_seen.reserve(num_permutations);
    }

    // Add all unique keys for this level to the internal work stack
    void add_all_for_level(const char* header, size_t string_offset)
    {
        m_keys_seen.clear();
        const key_type upper_key = StringIndex::create_key(m_upper_value, string_offset);
        const key_type lower_key = StringIndex::create_key(m_lower_value, string_offset);
        for (int p = 0; p < num_permutations; ++p) {
            // FIXME: This might still be incorrect due to multi-byte unicode characters (crossing the 4 byte key
            // size) being combined incorrectly.
            const key_type key = generate_key(upper_key, lower_key, p);
            const bool new_key = std::find(m_keys_seen.cbegin(), m_keys_seen.cend(), key) == m_keys_seen.cend();
            if (new_key) {
                m_keys_seen.push_back(key);
                add_next(header, string_offset, key);
            }
        }
    }

    bool empty() const
    {
        return m_items.empty();
    }

    Item get_next()
    {
        Item item = m_items.back();
        m_items.pop_back();
        return item;
    }

    // Add a single entry to the internal work stack. Used to traverse the inner trees (same key)
    void add_next(const char* header, size_t string_offset, key_type key)
    {
        m_items.push_back({header, string_offset, key});
    }

private:
    static constexpr int num_permutations = 1 << sizeof(key_type); // 4 bytes gives up to 16 search keys

    std::vector<Item> m_items;

    const util::Optional<std::string> m_upper_value;
    const util::Optional<std::string> m_lower_value;

    std::vector<key_type> m_keys_seen;
};


} // namespace


void IndexArray::index_string_all_ins(StringData value, std::vector<ObjKey>& result,
                                      const ClusterColumn& column) const
{
    if (value.is_null()) {
        // we can't use case_map on null strings because it currently returns an
        // empty string ("") in that case which is different than a null StringData
        return index_string_all(value, result, column);
    }

    const util::Optional<std::string> upper_value = case_map(value, true);
    const util::Optional<std::string> lower_value = case_map(value, false);
    SearchList search_list(upper_value, lower_value);

    const char* top_header = get_header_from_data(m_data);
    search_list.add_all_for_level(top_header, 0);

    while (!search_list.empty()) {
        SearchList::Item item = search_list.get_next();

        const char* const header = item.header;
        const size_t string_offset = item.string_offset;
        const key_type key = item.key;
        const char* const data = get_data_from_header(header);
        const uint_least8_t width = get_width_from_header(header);
        const bool is_inner_node = get_is_inner_bptree_node_from_header(header);

        // Get subnode table
        ref_type offsets_ref = to_ref(get_direct(data, width, 0));

        // Find the position matching the key
        const char* const offsets_header = m_alloc.translate(offsets_ref);
        const char* const offsets_data = get_data_from_header(offsets_header);
        const size_t offsets_size = get_size_from_header(offsets_header);
        const size_t pos = ::lower_bound<32>(offsets_data, offsets_size, key); // keys are always 32 bits wide

        // If key is outside range, we know there can be no match
        if (pos == offsets_size)
            continue;

        // Get entry under key
        const size_t pos_refs = pos + 1; // first entry in refs points to offsets
        const uint64_t ref = get_direct(data, width, pos_refs);

        if (is_inner_node) {
            // Set vars for next iteration
            const char* const inner_header = m_alloc.translate(to_ref(ref));
            search_list.add_next(inner_header, string_offset, key);
            continue;
        }

        const key_type stored_key = key_type(get_direct<32>(offsets_data, pos));

        if (stored_key != key)
            continue;

        // Literal row index (tagged)
        if (ref & 1) {
            ObjKey k(int64_t(ref >> 1));

            // The buffer is needed when for when this is an integer index.
            StringConversionBuffer buffer;
            const StringData str = column.get_index_data(k, buffer);
            const util::Optional<std::string> upper_str = case_map(str, true);
            if (upper_str == upper_value) {
                result.push_back(k);
            }
            continue;
        }

        const char* const sub_header = m_alloc.translate(ref_type(ref));
        const bool sub_isindex = get_context_flag_from_header(sub_header);

        // List of row indices with common prefix up to this point, in sorted order.
        if (!sub_isindex) {
            const IntegerColumn sub(m_alloc, ref_type(ref));
            from_list_all_ins(upper_value, result, sub, column);
            continue;
        }

        // Recurse into sub-index;
        search_list.add_all_for_level(sub_header, string_offset + 4);
    }

    // sort the result and return a std::vector
    std::sort(result.begin(), result.end());
}


void IndexArray::index_string_all(StringData value, std::vector<ObjKey>& result, const ClusterColumn& column) const
{
    const char* data = m_data;
    const char* header;
    uint_least8_t width = m_width;
    bool is_inner_node = m_is_inner_bptree_node;
    size_t stringoffset = 0;

    // Create 4 byte index key
    key_type key = StringIndex::create_key(value, stringoffset);

    for (;;) {
        // Get subnode table
        ref_type offsets_ref = to_ref(get_direct(data, width, 0));

        // Find the position matching the key
        const char* offsets_header = m_alloc.translate(offsets_ref);
        const char* offsets_data = get_data_from_header(offsets_header);
        size_t offsets_size = get_size_from_header(offsets_header);
        size_t pos = ::lower_bound<32>(offsets_data, offsets_size, key); // keys are always 32 bits wide

        // If key is outside range, we know there can be no match
        if (pos == offsets_size)
            return;

        // Get entry under key
        size_t pos_refs = pos + 1; // first entry in refs points to offsets
        uint64_t ref = get_direct(data, width, pos_refs);

        if (is_inner_node) {
            // Set vars for next iteration
            header = m_alloc.translate(ref_type(ref));
            data = get_data_from_header(header);
            width = get_width_from_header(header);
            is_inner_node = get_is_inner_bptree_node_from_header(header);
            continue;
        }

        key_type stored_key = key_type(get_direct<32>(offsets_data, pos));

        if (stored_key != key)
            return;

        // Literal row index (tagged)
        if (ref & 1) {
            ObjKey k(int64_t(ref >> 1));

            // The buffer is needed when for when this is an integer index.
            StringConversionBuffer buffer;
            StringData str = column.get_index_data(k, buffer);
            if (str == value) {
                result.push_back(k);
                return;
            }
            return;
        }

        const char* sub_header = m_alloc.translate(ref_type(ref));
        const bool sub_isindex = get_context_flag_from_header(sub_header);

        // List of row indices with common prefix up to this point, in sorted order.
        if (!sub_isindex) {
            const IntegerColumn sub(m_alloc, ref_type(ref));
            return from_list_all(value, result, sub, column);
        }

        // Recurse into sub-index;
        header = sub_header;
        data = get_data_from_header(header);
        width = get_width_from_header(header);
        is_inner_node = get_is_inner_bptree_node_from_header(header);

        // Go to next key part of the string. If the offset exceeds the string length, the key will be 0
        stringoffset += 4;

        // Update 4 byte index key
        key = StringIndex::create_key(value, stringoffset);
    }
}


} // namespace realm

ObjKey IndexArray::index_string_find_first(StringData value, const ClusterColumn& column) const
{
    InternalFindResult unused;
    return ObjKey(index_string<index_FindFirst>(value, unused, column));
}


void IndexArray::index_string_find_all(std::vector<ObjKey>& result, StringData value, const ClusterColumn& column,
                                       bool case_insensitive) const
{
    if (case_insensitive) {
        index_string_all_ins(value, result, column);
    } else {
        index_string_all(value, result, column);
    }
}

FindRes IndexArray::index_string_find_all_no_copy(StringData value, const ClusterColumn& column,
                                                  InternalFindResult& result) const
{
    return static_cast<FindRes>(index_string<index_FindAll_nocopy>(value, result, column));
}

size_t IndexArray::index_string_count(StringData value, const ClusterColumn& column) const
{
    InternalFindResult unused;
    return to_size_t(index_string<index_Count>(value, unused, column));
}

IndexArray* StringIndex::create_node(Allocator& alloc, bool is_leaf)
{
    Array::Type type = is_leaf ? Array::type_HasRefs : Array::type_InnerBptreeNode;
    std::unique_ptr<IndexArray> top(new IndexArray(alloc)); // Throws
    top->create(type);                                      // Throws

    // Mark that this is part of index
    // (as opposed to columns under leaves)
    top->set_context_flag(true);

    // Add subcolumns for leaves
    Array values(alloc);
    values.create(Array::type_Normal);       // Throws
    values.ensure_minimum_width(0x7FFFFFFF); // This ensures 31 bits plus a sign bit
    top->add(values.get_ref());              // first entry in refs points to offsets

    return top.release();
}

ref_type StringIndex::create_empty(Allocator& alloc)
{
    return StringIndex(ClusterColumn(nullptr, {}), alloc).get_ref(); // Throws
}

void StringIndex::set_target(const ClusterColumn& target_column) noexcept
{
    m_target_column = target_column;
}


StringIndex::key_type StringIndex::get_last_key() const
{
    Array offsets(m_array->get_alloc());
    get_child(*m_array, 0, offsets);
    return key_type(offsets.back());
}


void StringIndex::insert_with_offset(ObjKey obj_key, StringData value, size_t offset)
{
    // Create 4 byte index key
    key_type key = create_key(value, offset);
    TreeInsert(obj_key, key, offset, value); // Throws
}

void StringIndex::insert_to_existing_list_at_lower(ObjKey key, StringData value, IntegerColumn& list,
                                                   const IntegerColumnIterator& lower)
{
    SortedListComparator slc(m_target_column);
    // At this point there exists duplicates of this value, we need to
    // insert value beside it's duplicates so that rows are also sorted
    // in ascending order.
    IntegerColumn::const_iterator upper = std::upper_bound(lower, list.cend(), value, slc);
    // find insert position (the list has to be kept in sorted order)
    // In most cases the refs will be added to the end. So we test for that
    // first to see if we can avoid the binary search for insert position
    IntegerColumn::const_iterator last = upper - ptrdiff_t(1);
    int64_t last_key_value = *last;
    if (key.value >= last_key_value) {
        list.insert(upper.get_position(), key.value);
    }
    else {
        IntegerColumn::const_iterator inner_lower = std::lower_bound(lower, upper, key.value);
        list.insert(inner_lower.get_position(), key.value);
    }
}

void StringIndex::insert_to_existing_list(ObjKey key, StringData value, IntegerColumn& list)
{
    SortedListComparator slc(m_target_column);
    IntegerColumn::const_iterator it_end = list.cend();
    IntegerColumn::const_iterator lower = std::lower_bound(list.cbegin(), it_end, value, slc);

    if (lower == it_end) {
        // Not found and everything is less, just append it to the end.
        list.add(key.value);
    }
    else {
        ObjKey lower_key = ObjKey(*lower);
        StringConversionBuffer buffer; // Used when this is an IntegerIndex
        StringData lower_value = get(lower_key, buffer);

        if (lower_value != value) {
            list.insert(lower.get_position(), key.value);
        }
        else {
            // At this point there exists duplicates of this value, we need to
            // insert value beside it's duplicates so that rows are also sorted
            // in ascending order.
            insert_to_existing_list_at_lower(key, value, list, lower);
        }
    }
}


void StringIndex::insert_row_list(size_t ref, size_t offset, StringData value)
{
    REALM_ASSERT(!m_array->is_inner_bptree_node()); // only works in leaves

    // Create 4 byte index key
    key_type key = create_key(value, offset);

    // Get subnode table
    Allocator& alloc = m_array->get_alloc();
    Array values(alloc);
    get_child(*m_array, 0, values);
    REALM_ASSERT(m_array->size() == values.size() + 1);

    size_t ins_pos = values.lower_bound_int(key);
    if (ins_pos == values.size()) {
        // When key is outside current range, we can just add it
        values.add(key);
        m_array->add(ref);
        return;
    }

#ifdef REALM_DEBUG // LCOV_EXCL_START ignore debug code
    // Since we only use this for moving existing values to new
    // subindexes, there should never be an existing match.
    key_type k = key_type(values.get(ins_pos));
    REALM_ASSERT(k != key);
#endif // LCOV_EXCL_STOP ignore debug code

    // If key is not present we add it at the correct location
    values.insert(ins_pos, key);
    m_array->insert(ins_pos + 1, ref);
}


void StringIndex::TreeInsert(ObjKey obj_key, key_type key, size_t offset, StringData value)
{
    NodeChange nc = do_insert(obj_key, key, offset, value);
    switch (nc.type) {
        case NodeChange::change_None:
            return;
        case NodeChange::change_InsertBefore: {
            StringIndex new_node(inner_node_tag(), m_array->get_alloc());
            new_node.node_add_key(nc.ref1);
            new_node.node_add_key(get_ref());
            m_array->init_from_ref(new_node.get_ref());
            m_array->update_parent();
            return;
        }
        case NodeChange::change_InsertAfter: {
            StringIndex new_node(inner_node_tag(), m_array->get_alloc());
            new_node.node_add_key(get_ref());
            new_node.node_add_key(nc.ref1);
            m_array->init_from_ref(new_node.get_ref());
            m_array->update_parent();
            return;
        }
        case NodeChange::change_Split: {
            StringIndex new_node(inner_node_tag(), m_array->get_alloc());
            new_node.node_add_key(nc.ref1);
            new_node.node_add_key(nc.ref2);
            m_array->init_from_ref(new_node.get_ref());
            m_array->update_parent();
            return;
        }
    }
    REALM_ASSERT(false); // LCOV_EXCL_LINE; internal Realm error
}


StringIndex::NodeChange StringIndex::do_insert(ObjKey obj_key, key_type key, size_t offset, StringData value)
{
    Allocator& alloc = m_array->get_alloc();
    if (m_array->is_inner_bptree_node()) {
        // Get subnode table
        Array keys(alloc);
        get_child(*m_array, 0, keys);
        REALM_ASSERT(m_array->size() == keys.size() + 1);

        // Find the subnode containing the item
        size_t node_ndx = keys.lower_bound_int(key);
        if (node_ndx == keys.size()) {
            // node can never be empty, so try to fit in last item
            node_ndx = keys.size() - 1;
        }

        // Get sublist
        size_t refs_ndx = node_ndx + 1; // first entry in refs points to offsets
        ref_type ref = m_array->get_as_ref(refs_ndx);
        StringIndex target(ref, m_array.get(), refs_ndx, m_target_column, alloc);

        // Insert item
        NodeChange nc = target.do_insert(obj_key, key, offset, value);
        if (nc.type == NodeChange::change_None) {
            // update keys
            key_type last_key = target.get_last_key();
            keys.set(node_ndx, last_key);
            return NodeChange::change_None; // no new nodes
        }

        if (nc.type == NodeChange::change_InsertAfter) {
            ++node_ndx;
            ++refs_ndx;
        }

        // If there is room, just update node directly
        if (keys.size() < REALM_MAX_BPNODE_SIZE) {
            if (nc.type == NodeChange::change_Split) {
                node_insert_split(node_ndx, nc.ref2);
            }
            else {
                node_insert(node_ndx, nc.ref1); // ::INSERT_BEFORE/AFTER
            }
            return NodeChange::change_None;
        }

        // Else create new node
        StringIndex new_node(inner_node_tag(), alloc);
        if (nc.type == NodeChange::change_Split) {
            // update offset for left node
            key_type last_key = target.get_last_key();
            keys.set(node_ndx, last_key);

            new_node.node_add_key(nc.ref2);
            ++node_ndx;
            ++refs_ndx;
        }
        else {
            new_node.node_add_key(nc.ref1);
        }

        switch (node_ndx) {
            case 0: // insert before
                return NodeChange(NodeChange::change_InsertBefore, new_node.get_ref());
            case REALM_MAX_BPNODE_SIZE: // insert after
                if (nc.type == NodeChange::change_Split)
                    return NodeChange(NodeChange::change_Split, get_ref(), new_node.get_ref());
                return NodeChange(NodeChange::change_InsertAfter, new_node.get_ref());
            default: // split
                // Move items after split to new node
                size_t len = m_array->size();
                for (size_t i = refs_ndx; i < len; ++i) {
                    ref_type ref_i = m_array->get_as_ref(i);
                    new_node.node_add_key(ref_i);
                }
                keys.truncate(node_ndx);
                m_array->truncate(refs_ndx);
                return NodeChange(NodeChange::change_Split, get_ref(), new_node.get_ref());
        }
    }
    else {
        // Is there room in the list?
        Array old_keys(alloc);
        get_child(*m_array, 0, old_keys);
        const size_t old_offsets_size = old_keys.size();
        REALM_ASSERT_EX(m_array->size() == old_offsets_size + 1, m_array->size(), old_offsets_size + 1);

        bool noextend = old_offsets_size >= REALM_MAX_BPNODE_SIZE;

        // See if we can fit entry into current leaf
        // Works if there is room or it can join existing entries
        if (leaf_insert(obj_key, key, offset, value, noextend))
            return NodeChange::change_None;

        // Create new list for item (a leaf)
        StringIndex new_list(m_target_column, alloc);

        new_list.leaf_insert(obj_key, key, offset, value);

        size_t ndx = old_keys.lower_bound_int(key);

        // insert before
        if (ndx == 0)
            return NodeChange(NodeChange::change_InsertBefore, new_list.get_ref());

        // insert after
        if (ndx == old_offsets_size)
            return NodeChange(NodeChange::change_InsertAfter, new_list.get_ref());

        // split
        Array new_keys(alloc);
        get_child(*new_list.m_array, 0, new_keys);
        // Move items after split to new list
        for (size_t i = ndx; i < old_offsets_size; ++i) {
            int64_t v2 = old_keys.get(i);
            int64_t v3 = m_array->get(i + 1);

            new_keys.add(v2);
            new_list.m_array->add(v3);
        }
        old_keys.truncate(ndx);
        m_array->truncate(ndx + 1);

        return NodeChange(NodeChange::change_Split, get_ref(), new_list.get_ref());
    }
}


void StringIndex::node_insert_split(size_t ndx, size_t new_ref)
{
    REALM_ASSERT(m_array->is_inner_bptree_node());
    REALM_ASSERT(new_ref);

    Allocator& alloc = m_array->get_alloc();
    Array offsets(alloc);
    get_child(*m_array, 0, offsets);

    REALM_ASSERT(m_array->size() == offsets.size() + 1);
    REALM_ASSERT(ndx < offsets.size());
    REALM_ASSERT(offsets.size() < REALM_MAX_BPNODE_SIZE);

    // Get sublists
    size_t refs_ndx = ndx + 1; // first entry in refs points to offsets
    ref_type orig_ref = m_array->get_as_ref(refs_ndx);
    StringIndex orig_col(orig_ref, m_array.get(), refs_ndx, m_target_column, alloc);
    StringIndex new_col(new_ref, nullptr, 0, m_target_column, alloc);

    // Update original key
    key_type last_key = orig_col.get_last_key();
    offsets.set(ndx, last_key);

    // Insert new ref
    key_type new_key = new_col.get_last_key();
    offsets.insert(ndx + 1, new_key);
    m_array->insert(ndx + 2, new_ref);
}


void StringIndex::node_insert(size_t ndx, size_t ref)
{
    REALM_ASSERT(ref);
    REALM_ASSERT(m_array->is_inner_bptree_node());

    Allocator& alloc = m_array->get_alloc();
    Array offsets(alloc);
    get_child(*m_array, 0, offsets);
    REALM_ASSERT(m_array->size() == offsets.size() + 1);

    REALM_ASSERT(ndx <= offsets.size());
    REALM_ASSERT(offsets.size() < REALM_MAX_BPNODE_SIZE);

    StringIndex col(ref, nullptr, 0, m_target_column, alloc);
    key_type last_key = col.get_last_key();

    offsets.insert(ndx, last_key);
    m_array->insert(ndx + 1, ref);
}


bool StringIndex::leaf_insert(ObjKey obj_key, key_type key, size_t offset, StringData value, bool noextend)
{
    REALM_ASSERT(!m_array->is_inner_bptree_node());

    // Get subnode table
    Allocator& alloc = m_array->get_alloc();
    Array keys(alloc);
    get_child(*m_array, 0, keys);
    REALM_ASSERT(m_array->size() == keys.size() + 1);

    size_t ins_pos = keys.lower_bound_int(key);
    if (ins_pos == keys.size()) {
        if (noextend)
            return false;

        // When key is outside current range, we can just add it
        keys.add(key);
        int64_t shifted = int64_t((uint64_t(obj_key.value) << 1) + 1); // shift to indicate literal
        m_array->add(shifted);
        return true;
    }

    size_t ins_pos_refs = ins_pos + 1; // first entry in refs points to offsets
    key_type k = key_type(keys.get(ins_pos));

    // If key is not present we add it at the correct location
    if (k != key) {
        if (noextend)
            return false;

        keys.insert(ins_pos, key);
        int64_t shifted = int64_t((uint64_t(obj_key.value) << 1) + 1); // shift to indicate literal
        m_array->insert(ins_pos_refs, shifted);
        return true;
    }

    // This leaf already has a slot for for the key

    uint64_t slot_value = uint64_t(m_array->get(ins_pos_refs));
    size_t suboffset = offset + s_index_key_length;

    // Single match (lowest bit set indicates literal row_ndx)
    if ((slot_value & 1) != 0) {
        ObjKey obj_key2 = ObjKey(int64_t(slot_value >> 1));
        // The buffer is needed for when this is an integer index.
        StringConversionBuffer buffer;
        StringData v2 = get(obj_key2, buffer);
        if (v2 == value) {
            // Strings are equal but this is not a list.
            // Create a list and add both rows.

            // convert to list (in sorted order)
            Array row_list(alloc);
            row_list.create(Array::type_Normal); // Throws
            row_list.add(obj_key < obj_key2 ? obj_key.value : obj_key2.value);
            row_list.add(obj_key < obj_key2 ? obj_key2.value : obj_key.value);
            m_array->set(ins_pos_refs, row_list.get_ref());
        }
        else {
            if (suboffset > s_max_offset) {
                // These strings have the same prefix up to this point but we
                // don't want to recurse further, create a list in sorted order.
                bool row_ndx_first = value < v2;
                Array row_list(alloc);
                row_list.create(Array::type_Normal); // Throws
                row_list.add(row_ndx_first ? obj_key.value : obj_key2.value);
                row_list.add(row_ndx_first ? obj_key2.value : obj_key.value);
                m_array->set(ins_pos_refs, row_list.get_ref());
            }
            else {
                // These strings have the same prefix up to this point but they
                // are actually not equal. Extend the tree recursivly until the
                // prefix of these strings is different.
                StringIndex subindex(m_target_column, m_array->get_alloc());
                subindex.insert_with_offset(obj_key2, v2, suboffset);
                subindex.insert_with_offset(obj_key, value, suboffset);
                // Join the string of SubIndices to the current position of m_array
                m_array->set(ins_pos_refs, subindex.get_ref());
            }
        }
        return true;
    }

    // If there already is a list of matches, we see if we fit there
    // or it has to be split into a subindex
    ref_type ref = ref_type(slot_value);
    char* header = alloc.translate(ref);
    if (!Array::get_context_flag_from_header(header)) {
        IntegerColumn sub(alloc, ref); // Throws
        sub.set_parent(m_array.get(), ins_pos_refs);

        SortedListComparator slc(m_target_column);
        IntegerColumn::const_iterator it_end = sub.cend();
        IntegerColumn::const_iterator lower = std::lower_bound(sub.cbegin(), it_end, value, slc);

        bool value_exists_in_list = false;
        if (lower != it_end) {
            StringConversionBuffer buffer;
            StringData lower_value = get(ObjKey(*lower), buffer);
            if (lower_value == value) {
                value_exists_in_list = true;
            }
        }

        // If we found the value in this list, add the duplicate to the list.
        if (value_exists_in_list) {
            insert_to_existing_list_at_lower(obj_key, value, sub, lower);
        }
        else {
            if (suboffset > s_max_offset) {
                insert_to_existing_list(obj_key, value, sub);
            }
            else {
#ifdef REALM_DEBUG
                bool contains_only_duplicates = true;
                if (sub.size() > 1) {
                    ObjKey first_key = ObjKey(sub.get(0));
                    ObjKey last_key = ObjKey(sub.back());
                    StringConversionBuffer first_buffer, last_buffer;
                    StringData first_str = get(first_key, first_buffer);
                    StringData last_str = get(last_key, last_buffer);
                    // Since the list is kept in sorted order, the first and
                    // last values will be the same only if the whole list is
                    // storing duplicate values.
                    if (first_str != last_str) {
                        contains_only_duplicates = false; // LCOV_EXCL_LINE
                    }
                }
                REALM_ASSERT_DEBUG(contains_only_duplicates);
#endif
                // If the list only stores duplicates we are free to branch and
                // and create a sub index with this existing list as one of the
                // leafs, but if the list doesn't only contain duplicates we
                // must respect that we store a common key prefix up to this
                // point and insert into the existing list.
                ObjKey key_of_any_dup = ObjKey(sub.get(0));
                // The buffer is needed for when this is an integer index.
                StringConversionBuffer buffer;
                StringData v2 = get(key_of_any_dup, buffer);
                StringIndex subindex(m_target_column, m_array->get_alloc());
                subindex.insert_row_list(sub.get_ref(), suboffset, v2);
                subindex.insert_with_offset(obj_key, value, suboffset);
                m_array->set(ins_pos_refs, subindex.get_ref());
            }
        }
        return true;
    }

    // The key matches, but there is a subindex here so go down a level in the tree.
    StringIndex subindex(ref, m_array.get(), ins_pos_refs, m_target_column, alloc);
    subindex.insert_with_offset(obj_key, value, suboffset);

    return true;
}


<<<<<<< HEAD
=======
void StringIndex::distinct(BPlusTree<ObjKey>& result) const
{
    Allocator& alloc = m_array->get_alloc();
    const size_t array_size = m_array->size();

    // Get first matching row for every key
    if (m_array->is_inner_bptree_node()) {
        for (size_t i = 1; i < array_size; ++i) {
            size_t ref = m_array->get_as_ref(i);
            StringIndex ndx(ref, nullptr, 0, m_target_column, alloc);
            ndx.distinct(result);
        }
    }
    else {
        for (size_t i = 1; i < array_size; ++i) {
            uint64_t ref = m_array->get(i);

            // low bit set indicate literal ref (shifted)
            if (ref & 1) {
                ObjKey k(int64_t(ref >> 1));
                result.add(k);
            }
            else {
                // A real ref either points to a list or a subindex
                char* header = alloc.translate(ref_type(ref));
                if (Array::get_context_flag_from_header(header)) {
                    StringIndex ndx(ref_type(ref), m_array.get(), i, m_target_column, alloc);
                    ndx.distinct(result);
                }
                else {
                    IntegerColumn sub(alloc, ref_type(ref)); // Throws
                    if (sub.size() == 1) {                 // Optimization.
                        ObjKey k = ObjKey(sub.get(0));     // get first match
                        result.add(k);
                    }
                    else {
                        // Add all unique values from this sorted list
                        IntegerColumn::const_iterator it = sub.cbegin();
                        IntegerColumn::const_iterator it_end = sub.cend();
                        SortedListComparator slc(m_target_column);
                        StringConversionBuffer buffer;
                        while (it != it_end) {
                            result.add(ObjKey(*it));
                            StringData it_data = get(ObjKey(*it), buffer);
                            it = std::upper_bound(it, it_end, it_data, slc);
                        }
                    }
                }
            }
        }
    }
}

>>>>>>> f8b5805e
StringData StringIndex::get(ObjKey key, StringConversionBuffer& buffer) const
{
    return m_target_column.get_index_data(key, buffer);
}

void StringIndex::clear()
{
    Array values(m_array->get_alloc());
    get_child(*m_array, 0, values);
    REALM_ASSERT(m_array->size() == values.size() + 1);

    values.clear();
    values.ensure_minimum_width(0x7FFFFFFF); // This ensures 31 bits plus a sign bit

    size_t size = 1;
    m_array->truncate_and_destroy_children(size); // Don't touch `values` array

    m_array->set_type(Array::type_HasRefs);
}


void StringIndex::do_delete(ObjKey obj_key, StringData value, size_t offset)
{
    Allocator& alloc = m_array->get_alloc();
    Array values(alloc);
    get_child(*m_array, 0, values);
    REALM_ASSERT(m_array->size() == values.size() + 1);

    // Create 4 byte index key
    key_type key = create_key(value, offset);

    const size_t pos = values.lower_bound_int(key);
    const size_t pos_refs = pos + 1; // first entry in refs points to offsets
    REALM_ASSERT(pos != values.size());

    if (m_array->is_inner_bptree_node()) {
        ref_type ref = m_array->get_as_ref(pos_refs);
        StringIndex node(ref, m_array.get(), pos_refs, m_target_column, alloc);
        node.do_delete(obj_key, value, offset);

        // Update the ref
        if (node.is_empty()) {
            values.erase(pos);
            m_array->erase(pos_refs);
            node.destroy();
        }
        else {
            key_type max_val = node.get_last_key();
            if (max_val != key_type(values.get(pos)))
                values.set(pos, max_val);
        }
    }
    else {
        uint64_t ref = m_array->get(pos_refs);
        if (ref & 1) {
            REALM_ASSERT(int64_t(ref >> 1) == obj_key.value);
            values.erase(pos);
            m_array->erase(pos_refs);
        }
        else {
            // A real ref either points to a list or a subindex
            char* header = alloc.translate(ref_type(ref));
            if (Array::get_context_flag_from_header(header)) {
                StringIndex subindex(ref_type(ref), m_array.get(), pos_refs, m_target_column, alloc);
                subindex.do_delete(obj_key, value, offset + s_index_key_length);

                if (subindex.is_empty()) {
                    values.erase(pos);
                    m_array->erase(pos_refs);
                    subindex.destroy();
                }
            }
            else {
                IntegerColumn sub(alloc, ref_type(ref)); // Throws
                sub.set_parent(m_array.get(), pos_refs);
                size_t r = sub.find_first(obj_key.value);
                size_t sub_size = sub.size(); // Slow
                REALM_ASSERT_EX(r != sub_size, r, sub_size);
                sub.erase(r);

                if (sub_size == 1) {
                    values.erase(pos);
                    m_array->erase(pos_refs);
                    sub.destroy();
                }
            }
        }
    }
}

void StringIndex::erase(ObjKey key)
{
    StringConversionBuffer buffer;
    StringData value = get(key, buffer);

    do_delete(key, value, 0);

    // Collapse top nodes with single item
    while (m_array->is_inner_bptree_node()) {
        REALM_ASSERT(m_array->size() > 1); // node cannot be empty
        if (m_array->size() > 2)
            break;

        ref_type ref = m_array->get_as_ref(1);
        m_array->set(1, 1); // avoid destruction of the extracted ref
        m_array->destroy_deep();
        m_array->init_from_ref(ref);
        m_array->update_parent();
    }
}

namespace {

bool has_duplicate_values(const Array& node, const ClusterColumn& target_col) noexcept
{
    Allocator& alloc = node.get_alloc();
    Array child(alloc);
    size_t n = node.size();
    REALM_ASSERT(n >= 1);
    if (node.is_inner_bptree_node()) {
        // Inner node
        for (size_t i = 1; i < n; ++i) {
            ref_type ref = node.get_as_ref(i);
            child.init_from_ref(ref);
            if (has_duplicate_values(child, target_col))
                return true;
        }
        return false;
    }

    // Leaf node
    for (size_t i = 1; i < n; ++i) {
        int_fast64_t value = node.get(i);
        bool is_single_row_index = (value & 1) != 0;
        if (is_single_row_index)
            continue;

        ref_type ref = to_ref(value);
        child.init_from_ref(ref);

        bool is_subindex = child.get_context_flag();
        if (is_subindex) {
            if (has_duplicate_values(child, target_col))
                return true;
            continue;
        }

        // Child is root of B+-tree of row indexes
        IntegerColumn sub(alloc, ref);
        if (sub.size() > 1) {
            ObjKey first_key = ObjKey(sub.get(0));
            ObjKey last_key = ObjKey(sub.back());
            StringConversionBuffer first_buffer, last_buffer;
            StringData first_str = target_col.get_index_data(first_key, first_buffer);
            StringData last_str = target_col.get_index_data(last_key, last_buffer);
            // Since the list is kept in sorted order, the first and
            // last values will be the same only if the whole list is
            // storing duplicate values.
            if (first_str == last_str) {
                return true;
            }
            // There may also be several short lists combined, so we need to
            // check each of these individually for duplicates.
            IntegerColumn::const_iterator it = sub.cbegin();
            IntegerColumn::const_iterator it_end = sub.cend();
            SortedListComparator slc(target_col);
            StringConversionBuffer buffer;
            while (it != it_end) {
                StringData it_data = target_col.get_index_data(ObjKey(*it), buffer);
                IntegerColumn::const_iterator next = std::upper_bound(it, it_end, it_data, slc);
                size_t count_of_value = next - it; // row index subtraction in `sub`
                if (count_of_value > 1) {
                    return true;
                }
                it = next;
            }
        }
    }

    return false;
}

} // anonymous namespace


bool StringIndex::has_duplicate_values() const noexcept
{
    return ::has_duplicate_values(*m_array, m_target_column);
}


bool StringIndex::is_empty() const
{
    return m_array->size() == 1; // first entry in refs points to offsets
}


void StringIndex::node_add_key(ref_type ref)
{
    REALM_ASSERT(ref);
    REALM_ASSERT(m_array->is_inner_bptree_node());

    Allocator& alloc = m_array->get_alloc();
    Array offsets(alloc);
    get_child(*m_array, 0, offsets);
    REALM_ASSERT(m_array->size() == offsets.size() + 1);
    REALM_ASSERT(offsets.size() < REALM_MAX_BPNODE_SIZE + 1);

    Array new_top(alloc);
    Array new_offsets(alloc);
    new_top.init_from_ref(ref);
    new_offsets.init_from_ref(new_top.get_as_ref(0));
    REALM_ASSERT(!new_offsets.is_empty());

    int64_t key = new_offsets.back();
    offsets.add(key);
    m_array->add(ref);
}

// Must return true if value of object(key) is less than needle.
bool SortedListComparator::operator()(int64_t key_value, StringData needle) // used in lower_bound
{
    // The buffer is needed when for when this is an integer index.
    StringConversionBuffer buffer;
    StringData a = m_column.get_index_data(ObjKey(key_value), buffer);
    if (a.is_null() && !needle.is_null())
        return true;
    else if (needle.is_null() && !a.is_null())
        return false;
    else if (a.is_null() && needle.is_null())
        return false;

    if (a == needle)
        return false;

    // The StringData::operator< uses a lexicograpical comparison, therefore we
    // cannot use our utf8_compare here because we need to be consistent with
    // using the same compare method as how these strings were they were put
    // into this ordered column in the first place.
    return a < needle;
}


// Must return true if value of needle is less than value of object(key).
bool SortedListComparator::operator()(StringData needle, int64_t key_value) // used in upper_bound
{
    StringConversionBuffer buffer;
    StringData a = m_column.get_index_data(ObjKey(key_value), buffer);
    if (needle == a) {
        return false;
    }
    return !(*this)(key_value, needle);
}

// LCOV_EXCL_START ignore debug functions


void StringIndex::verify() const
{
#ifdef REALM_DEBUG
    m_array->verify();

    Allocator& alloc = m_array->get_alloc();
    const size_t array_size = m_array->size();

    // Get first matching row for every key
    if (m_array->is_inner_bptree_node()) {
        for (size_t i = 1; i < array_size; ++i) {
            size_t ref = m_array->get_as_ref(i);
            StringIndex ndx(ref, nullptr, 0, m_target_column, alloc);
            ndx.verify();
        }
    }
    else {
        size_t column_size = m_target_column.size();
        for (size_t i = 1; i < array_size; ++i) {
            int64_t ref = m_array->get(i);

            // low bit set indicate literal ref (shifted)
            if (ref & 1) {
                size_t r = to_size_t((uint64_t(ref) >> 1));
                REALM_ASSERT_EX(r < column_size, r, column_size);
            }
            else {
                // A real ref either points to a list or a subindex
                char* header = alloc.translate(to_ref(ref));
                if (Array::get_context_flag_from_header(header)) {
                    StringIndex ndx(to_ref(ref), m_array.get(), i, m_target_column, alloc);
                    ndx.verify();
                }
                else {
                    IntegerColumn sub(alloc, to_ref(ref)); // Throws
                    IntegerColumn::const_iterator it = sub.cbegin();
                    IntegerColumn::const_iterator it_end = sub.cend();
                    SortedListComparator slc(m_target_column);
                    StringConversionBuffer buffer, buffer_prev;
                    StringData previous_string = get(ObjKey(*it), buffer_prev);
                    size_t last_row = to_size_t(*it);

                    // Check that strings listed in sub are in sorted order
                    // and if there are duplicates, that the row numbers are
                    // sorted in the group of duplicates.
                    while (it != it_end) {
                        StringData it_data = get(ObjKey(*it), buffer);
                        size_t it_row = to_size_t(*it);
                        REALM_ASSERT_EX(previous_string <= it_data, previous_string.data(), it_data.data());
                        if (it != sub.cbegin() && previous_string == it_data) {
                            REALM_ASSERT_EX(it_row > last_row, it_row, last_row);
                        }
                        last_row = it_row;
                        previous_string = get(ObjKey(*it), buffer_prev);
                        ++it;
                    }
                }
            }
        }
    }
// FIXME: Extend verification along the lines of IntegerColumn::verify().
#endif
}

#ifdef REALM_DEBUG

template <class T>
void StringIndex::verify_entries(const ClusterColumn& column) const
{
    std::vector<ObjKey> results;

    auto it = column.begin();
    auto end = column.end();
    auto col = column.get_column_key();
    while (it != end) {
        ObjKey key = it->get_key();
        T value = it->get<T>(col);

        find_all(results, value);

        auto ndx = find(results.begin(), results.end(), key);
        REALM_ASSERT(ndx != results.end());
        size_t found = count(value);
        REALM_ASSERT_EX(found >= 1, found);
        results.clear();
    }
}

void StringIndex::dump_node_structure(const Array& node, std::ostream& out, int level)
{
    int indent = level * 2;
    Allocator& alloc = node.get_alloc();
    Array subnode(alloc);

    size_t node_size = node.size();
    REALM_ASSERT(node_size >= 1);

    bool node_is_leaf = !node.is_inner_bptree_node();
    if (node_is_leaf) {
        out << std::setw(indent) << ""
            << "Leaf (B+ tree) (ref: " << node.get_ref() << ")\n";
    }
    else {
        out << std::setw(indent) << ""
            << "Inner node (B+ tree) (ref: " << node.get_ref() << ")\n";
    }

    subnode.init_from_ref(to_ref(node.front()));
    out << std::setw(indent) << ""
        << "  Keys (keys_ref: " << subnode.get_ref() << ", ";
    if (subnode.is_empty()) {
        out << "no keys";
    }
    else {
        out << "keys: ";
        for (size_t i = 0; i != subnode.size(); ++i) {
            if (i != 0)
                out << ", ";
            out << subnode.get(i);
        }
    }
    out << ")\n";

    if (node_is_leaf) {
        for (size_t i = 1; i != node_size; ++i) {
            int_fast64_t value = node.get(i);
            bool is_single_row_index = (value & 1) != 0;
            if (is_single_row_index) {
                out << std::setw(indent) << ""
                    << "  Single row index (value: " << (value / 2) << ")\n";
                continue;
            }
            subnode.init_from_ref(to_ref(value));
            bool is_subindex = subnode.get_context_flag();
            if (is_subindex) {
                out << std::setw(indent) << ""
                    << "  Subindex\n";
                dump_node_structure(subnode, out, level + 2);
                continue;
            }
            IntegerColumn indexes(alloc, to_ref(value));
            out << std::setw(indent) << ""
                << "  List of row indexes\n";
            indexes.dump_values(out, level + 2);
        }
        return;
    }


    size_t num_children = node_size - 1;
    size_t child_ref_begin = 1;
    size_t child_ref_end = 1 + num_children;
    for (size_t i = child_ref_begin; i != child_ref_end; ++i) {
        subnode.init_from_ref(node.get_as_ref(i));
        dump_node_structure(subnode, out, level + 1);
    }
}


void StringIndex::do_dump_node_structure(std::ostream& out, int level) const
{
    dump_node_structure(*m_array, out, level);
}

#endif // LCOV_EXCL_STOP ignore debug functions<|MERGE_RESOLUTION|>--- conflicted
+++ resolved
@@ -1176,63 +1176,6 @@
     return true;
 }
 
-
-<<<<<<< HEAD
-=======
-void StringIndex::distinct(BPlusTree<ObjKey>& result) const
-{
-    Allocator& alloc = m_array->get_alloc();
-    const size_t array_size = m_array->size();
-
-    // Get first matching row for every key
-    if (m_array->is_inner_bptree_node()) {
-        for (size_t i = 1; i < array_size; ++i) {
-            size_t ref = m_array->get_as_ref(i);
-            StringIndex ndx(ref, nullptr, 0, m_target_column, alloc);
-            ndx.distinct(result);
-        }
-    }
-    else {
-        for (size_t i = 1; i < array_size; ++i) {
-            uint64_t ref = m_array->get(i);
-
-            // low bit set indicate literal ref (shifted)
-            if (ref & 1) {
-                ObjKey k(int64_t(ref >> 1));
-                result.add(k);
-            }
-            else {
-                // A real ref either points to a list or a subindex
-                char* header = alloc.translate(ref_type(ref));
-                if (Array::get_context_flag_from_header(header)) {
-                    StringIndex ndx(ref_type(ref), m_array.get(), i, m_target_column, alloc);
-                    ndx.distinct(result);
-                }
-                else {
-                    IntegerColumn sub(alloc, ref_type(ref)); // Throws
-                    if (sub.size() == 1) {                 // Optimization.
-                        ObjKey k = ObjKey(sub.get(0));     // get first match
-                        result.add(k);
-                    }
-                    else {
-                        // Add all unique values from this sorted list
-                        IntegerColumn::const_iterator it = sub.cbegin();
-                        IntegerColumn::const_iterator it_end = sub.cend();
-                        SortedListComparator slc(m_target_column);
-                        StringConversionBuffer buffer;
-                        while (it != it_end) {
-                            result.add(ObjKey(*it));
-                            StringData it_data = get(ObjKey(*it), buffer);
-                            it = std::upper_bound(it, it_end, it_data, slc);
-                        }
-                    }
-                }
-            }
-        }
-    }
-}
-
->>>>>>> f8b5805e
 StringData StringIndex::get(ObjKey key, StringConversionBuffer& buffer) const
 {
     return m_target_column.get_index_data(key, buffer);
