/*************************************************************************
 *
 * Copyright 2016 Realm Inc.
 *
 * Licensed under the Apache License, Version 2.0 (the "License");
 * you may not use this file except in compliance with the License.
 * You may obtain a copy of the License at
 *
 * http://www.apache.org/licenses/LICENSE-2.0
 *
 * Unless required by applicable law or agreed to in writing, software
 * distributed under the License is distributed on an "AS IS" BASIS,
 * WITHOUT WARRANTIES OR CONDITIONS OF ANY KIND, either express or implied.
 * See the License for the specific language governing permissions and
 * limitations under the License.
 *
 **************************************************************************/


#include "realm/list.hpp"
#include "realm/cluster_tree.hpp"
#include "realm/array_basic.hpp"
#include "realm/array_integer.hpp"
#include "realm/array_bool.hpp"
#include "realm/array_string.hpp"
#include "realm/array_binary.hpp"
#include "realm/array_timestamp.hpp"
#include "realm/array_decimal128.hpp"
#include "realm/array_object_id.hpp"
#include "realm/array_typed_link.hpp"
#include "realm/array_mixed.hpp"
#include "realm/column_type_traits.hpp"
#include "realm/object_id.hpp"
#include "realm/table.hpp"
#include "realm/table_view.hpp"
#include "realm/group.hpp"
#include "realm/replication.hpp"

namespace realm {

<<<<<<< HEAD
=======
ConstLstBasePtr ConstObj::get_listbase_ptr(ColKey col_key) const
{
    auto attr = get_table()->get_column_attr(col_key);
    REALM_ASSERT(attr.test(col_attr_List));
    bool nullable = attr.test(col_attr_Nullable);

    switch (get_table()->get_column_type(col_key)) {
        case type_Int: {
            if (nullable)
                return std::make_unique<ConstLst<util::Optional<Int>>>(*this, col_key);
            else
                return std::make_unique<ConstLst<Int>>(*this, col_key);
        }
        case type_Bool: {
            if (nullable)
                return std::make_unique<ConstLst<util::Optional<Bool>>>(*this, col_key);
            else
                return std::make_unique<ConstLst<Bool>>(*this, col_key);
        }
        case type_Float: {
            if (nullable)
                return std::make_unique<ConstLst<util::Optional<Float>>>(*this, col_key);
            else
                return std::make_unique<ConstLst<Float>>(*this, col_key);
        }
        case type_Double: {
            if (nullable)
                return std::make_unique<ConstLst<util::Optional<Double>>>(*this, col_key);
            else
                return std::make_unique<ConstLst<Double>>(*this, col_key);
        }
        case type_String: {
            return std::make_unique<ConstLst<String>>(*this, col_key);
        }
        case type_Binary: {
            return std::make_unique<ConstLst<Binary>>(*this, col_key);
        }
        case type_Timestamp: {
            return std::make_unique<ConstLst<Timestamp>>(*this, col_key);
        }
        case type_Decimal: {
            return std::make_unique<ConstLst<Decimal128>>(*this, col_key);
        }
        case type_ObjectId: {
            if (nullable) {
                return std::make_unique<ConstLst<util::Optional<ObjectId>>>(*this, col_key);
            }
            else {
                return std::make_unique<ConstLst<ObjectId>>(*this, col_key);
            }
        }
        case type_Mixed:
            return std::make_unique<ConstLst<Mixed>>(*this, col_key);
        case type_TypedLink:
            return std::make_unique<ConstLst<ObjLink>>(*this, col_key);
        case type_LinkList: {
            const ConstLstBase* clb = get_linklist_ptr(col_key).release();
            return ConstLstBasePtr(const_cast<ConstLstBase*>(clb));
        }
        case type_Link:
        case type_OldDateTime:
        case type_OldTable:
            REALM_ASSERT(false);
            break;
    }
    return {};
}

>>>>>>> a5acbada
LstBasePtr Obj::get_listbase_ptr(ColKey col_key) const
{
    auto attr = get_table()->get_column_attr(col_key);
    REALM_ASSERT(attr.test(col_attr_List));
    bool nullable = attr.test(col_attr_Nullable);

    switch (get_table()->get_column_type(col_key)) {
        case type_Int: {
            if (nullable)
                return std::make_unique<Lst<util::Optional<Int>>>(*this, col_key);
            else
                return std::make_unique<Lst<Int>>(*this, col_key);
        }
        case type_Bool: {
            if (nullable)
                return std::make_unique<Lst<util::Optional<Bool>>>(*this, col_key);
            else
                return std::make_unique<Lst<Bool>>(*this, col_key);
        }
        case type_Float: {
            if (nullable)
                return std::make_unique<Lst<util::Optional<Float>>>(*this, col_key);
            else
                return std::make_unique<Lst<Float>>(*this, col_key);
        }
        case type_Double: {
            if (nullable)
                return std::make_unique<Lst<util::Optional<Double>>>(*this, col_key);
            else
                return std::make_unique<Lst<Double>>(*this, col_key);
        }
        case type_String: {
            return std::make_unique<Lst<String>>(*this, col_key);
        }
        case type_Binary: {
            return std::make_unique<Lst<Binary>>(*this, col_key);
        }
        case type_Timestamp: {
            return std::make_unique<Lst<Timestamp>>(*this, col_key);
        }
        case type_Decimal: {
            return std::make_unique<Lst<Decimal128>>(*this, col_key);
        }
        case type_ObjectId: {
            if (nullable)
                return std::make_unique<Lst<util::Optional<ObjectId>>>(*this, col_key);
            else
                return std::make_unique<Lst<ObjectId>>(*this, col_key);
        }
        case type_TypedLink: {
            return std::make_unique<Lst<ObjLink>>(*this, col_key);
        }
        case type_Mixed: {
            return std::make_unique<Lst<Mixed>>(*this, col_key);
        }
        case type_LinkList:
            return get_linklist_ptr(col_key);
        case type_Link:
        case type_OldDateTime:
        case type_OldTable:
            REALM_ASSERT(false);
            break;
    }
    return {};
}

/********************************* LstBase **********************************/

ConstLstBase::ConstLstBase(const Obj& owner, ColKey col_key)
    : m_obj(owner)
    , m_col_key(col_key)
{
    if (!col_key.get_attrs().test(col_attr_List)) {
        throw LogicError(LogicError::list_type_mismatch);
    }
    m_nullable = col_key.is_nullable();
}

ConstLstBase::~ConstLstBase()
{
}

ref_type ConstLstBase::get_child_ref(size_t) const noexcept
{
    try {
        return to_ref(m_obj._get<int64_t>(m_col_key.get_index()));
    }
    catch (const KeyNotFound&) {
        return ref_type(0);
    }
}

void ConstLstBase::erase_repl(Replication* repl, size_t ndx) const
{
    repl->list_erase(*this, ndx);
}

void ConstLstBase::move_repl(Replication* repl, size_t from, size_t to) const
{
    repl->list_move(*this, from, to);
}

void ConstLstBase::swap_repl(Replication* repl, size_t ndx1, size_t ndx2) const
{
    if (ndx2 < ndx1)
        std::swap(ndx1, ndx2);
    repl->list_move(*this, ndx2, ndx1);
    if (ndx1 + 1 != ndx2)
        repl->list_move(*this, ndx1 + 1, ndx2);
}

void ConstLstBase::clear_repl(Replication* repl) const
{
    repl->list_clear(*this);
}

template <class T>
Lst<T>::Lst(const Obj& obj, ColKey col_key)
    : ConstLstBase(obj, col_key)
    , ConstLstIf<T>(obj.get_alloc())
{
    if (m_obj) {
        ConstLstIf<T>::init_from_parent();
    }
}

/****************************** Lst aggregates *******************************/

// This will be defined when using C++17
template <typename... Ts>
struct make_void {
    typedef void type;
};
template <typename... Ts>
using void_t = typename make_void<Ts...>::type;


template <class T, class = void>
struct MinHelper {
    template <class U>
    static Mixed eval(U&, size_t*)
    {
        return Mixed{};
    }
};

template <class T>
struct MinHelper<T, void_t<ColumnMinMaxType<T>>> {
    template <class U>
    static Mixed eval(U& tree, size_t* return_ndx)
    {
        return Mixed(bptree_minimum<T>(tree, return_ndx));
    }
};

template <class T>
Mixed ConstLstIf<T>::min(size_t* return_ndx) const
{
    return MinHelper<T>::eval(*m_tree, return_ndx);
}

template <class T, class Enable = void>
struct MaxHelper {
    template <class U>
    static Mixed eval(U&, size_t*)
    {
        return Mixed{};
    }
};

template <class T>
struct MaxHelper<T, void_t<ColumnMinMaxType<T>>> {
    template <class U>
    static Mixed eval(U& tree, size_t* return_ndx)
    {
        return Mixed(bptree_maximum<T>(tree, return_ndx));
    }
};

template <class T>
Mixed ConstLstIf<T>::max(size_t* return_ndx) const
{
    return MaxHelper<T>::eval(*m_tree, return_ndx);
}

template <class T, class Enable = void>
class SumHelper {
public:
    template <class U>
    static Mixed eval(U&, size_t* return_cnt)
    {
        if (return_cnt)
            *return_cnt = 0;
        return Mixed{};
    }
};

template <class T>
class SumHelper<T, void_t<ColumnSumType<T>>> {
public:
    template <class U>
    static Mixed eval(U& tree, size_t* return_cnt)
    {
        return Mixed(bptree_sum<T>(tree, return_cnt));
    }
};

template <class T>
Mixed ConstLstIf<T>::sum(size_t* return_cnt) const
{
    return SumHelper<T>::eval(*m_tree, return_cnt);
}

template <class T, class = void>
struct AverageHelper {
    template <class U>
    static Mixed eval(U&, size_t* return_cnt)
    {
        if (return_cnt)
            *return_cnt = 0;
        return Mixed{};
    }
};

template <class T>
struct AverageHelper<T, void_t<ColumnSumType<T>>> {
    template <class U>
    static Mixed eval(U& tree, size_t* return_cnt)
    {
        return Mixed(bptree_average<T>(tree, return_cnt));
    }
};

template <class T>
Mixed ConstLstIf<T>::avg(size_t* return_cnt) const
{
    return AverageHelper<T>::eval(*m_tree, return_cnt);
}

template <class T>
void ConstLstIf<T>::sort(std::vector<size_t>& indices, bool ascending) const
{
    auto sz = size();
    auto sz2 = indices.size();

    indices.reserve(sz);
    if (sz < sz2) {
        // If list size has decreased, we have to start all over
        indices.clear();
        sz2 = 0;
    }
    for (size_t i = sz2; i < sz; i++) {
        // If list size has increased, just add the missing indices
        indices.push_back(i);
    }
    auto b = indices.begin();
    auto e = indices.end();
    if (ascending) {
        std::sort(b, e, [this](size_t i1, size_t i2) { return m_tree->get(i1) < m_tree->get(i2); });
    }
    else {
        std::sort(b, e, [this](size_t i1, size_t i2) { return m_tree->get(i1) > m_tree->get(i2); });
    }
}

template <class T>
void ConstLstIf<T>::distinct(std::vector<size_t>& indices, util::Optional<bool> sort_order) const
{
    indices.clear();
    sort(indices, sort_order ? *sort_order : true);
    auto duplicates = std::unique(indices.begin(), indices.end(),
                                  [this](size_t i1, size_t i2) { return m_tree->get(i1) == m_tree->get(i2); });
    // Erase the duplicates
    indices.erase(duplicates, indices.end());

    if (!sort_order) {
        // Restore original order
        std::sort(indices.begin(), indices.end(), std::less<size_t>());
    }
}


/************************* template instantiations ***************************/

template Lst<int64_t>::Lst(const Obj& obj, ColKey col_key);
template Lst<util::Optional<Int>>::Lst(const Obj& obj, ColKey col_key);
template Lst<bool>::Lst(const Obj& obj, ColKey col_key);
template Lst<util::Optional<bool>>::Lst(const Obj& obj, ColKey col_key);
template Lst<float>::Lst(const Obj& obj, ColKey col_key);
template Lst<util::Optional<float>>::Lst(const Obj& obj, ColKey col_key);
template Lst<double>::Lst(const Obj& obj, ColKey col_key);
template Lst<util::Optional<double>>::Lst(const Obj& obj, ColKey col_key);
template Lst<StringData>::Lst(const Obj& obj, ColKey col_key);
template Lst<BinaryData>::Lst(const Obj& obj, ColKey col_key);
template Lst<Timestamp>::Lst(const Obj& obj, ColKey col_key);
template Lst<ObjKey>::Lst(const Obj& obj, ColKey col_key);
template Lst<Decimal128>::Lst(const Obj& obj, ColKey col_key);
template Lst<ObjectId>::Lst(const Obj& obj, ColKey col_key);
template Lst<util::Optional<ObjectId>>::Lst(const Obj& obj, ColKey col_key);
template Lst<Mixed>::Lst(const Obj& obj, ColKey col_key);
template Lst<ObjLink>::Lst(const Obj& obj, ColKey col_key);

/********************************* Lst<Key> *********************************/

namespace {
void check_for_last_unresolved(BPlusTree<ObjKey>& tree)
{
    bool no_more_unresolved = true;
    size_t sz = tree.size();
    for (size_t n = 0; n < sz; n++) {
        if (tree.get(n).is_unresolved()) {
            no_more_unresolved = false;
            break;
        }
    }
    if (no_more_unresolved)
        tree.set_context_flag(true);
}
} // namespace

template <>
void Lst<ObjKey>::do_set(size_t ndx, ObjKey target_key)
{
    auto origin_table = m_obj.get_table();
    auto target_table_key = origin_table->get_opposite_table_key(m_col_key);
    ObjKey old_key = get(ndx);
    CascadeState state(CascadeState::Mode::Strong);
    bool recurse =
        m_obj.replace_backlink(m_col_key, {target_table_key, old_key}, {target_table_key, target_key}, state);

    m_tree->set(ndx, target_key);

    if (recurse) {
        _impl::TableFriend::remove_recursive(*origin_table, state); // Throws
    }
    if (target_key.is_unresolved()) {
        if (!old_key.is_unresolved())
            m_tree->set_context_flag(true);
    }
    else if (old_key.is_unresolved()) {
        // We might have removed the last unresolved link - check it
        check_for_last_unresolved(*m_tree);
    }
}

template <>
void Lst<ObjKey>::do_insert(size_t ndx, ObjKey target_key)
{
    auto origin_table = m_obj.get_table();
    auto target_table_key = origin_table->get_opposite_table_key(m_col_key);
    m_obj.set_backlink(m_col_key, {target_table_key, target_key});
    m_tree->insert(ndx, target_key);
    if (target_key.is_unresolved()) {
        m_tree->set_context_flag(true);
    }
}

template <>
void Lst<ObjKey>::do_remove(size_t ndx)
{
    auto origin_table = m_obj.get_table();
    auto target_table_key = origin_table->get_opposite_table_key(m_col_key);
    ObjKey old_key = get(ndx);
    CascadeState state(old_key.is_unresolved() ? CascadeState::Mode::All : CascadeState::Mode::Strong);

    bool recurse = m_obj.remove_backlink(m_col_key, {target_table_key, old_key}, state);

    m_tree->erase(ndx);

    if (recurse) {
        _impl::TableFriend::remove_recursive(*origin_table, state); // Throws
    }
    if (old_key.is_unresolved()) {
        // We might have removed the last unresolved link - check it
        check_for_last_unresolved(*m_tree);
    }
}

template <>
void Lst<ObjKey>::clear()
{
    update_if_needed();
    auto sz = Lst<ObjKey>::size();

    if (sz > 0) {
        auto origin_table = m_obj.get_table();
        TableRef target_table = m_obj.get_target_table(m_col_key);

        if (Replication* repl = m_obj.get_replication())
            repl->list_clear(*this); // Throws

        if (!target_table->is_embedded()) {
            size_t ndx = sz;
            while (ndx--) {
                do_set(ndx, null_key);
                m_tree->erase(ndx);
                ConstLstBase::adj_remove(ndx);
            }
            // m_obj.bump_both_versions();
            m_obj.bump_content_version();
            m_tree->set_context_flag(false);
            return;
        }

        TableKey target_table_key = target_table->get_key();
        ColKey backlink_col = origin_table->get_opposite_column(m_col_key);

        CascadeState state;

        typedef _impl::TableFriend tf;
        size_t num_links = size();
        for (size_t ndx = 0; ndx < num_links; ++ndx) {
            ObjKey target_key = m_tree->get(ndx);
            Obj target_obj = target_table->get_object(target_key);
            target_obj.remove_one_backlink(backlink_col, m_obj.get_key()); // Throws
            size_t num_remaining = target_obj.get_backlink_count(*origin_table, m_col_key);
            if (num_remaining == 0) {
                state.m_to_be_deleted.emplace_back(target_table_key, target_key);
            }
        }

        m_tree->clear();
        m_obj.bump_both_versions();
        m_tree->set_context_flag(false);

        tf::remove_recursive(*origin_table, state); // Throws
    }
}

template <>
void Lst<ObjLink>::do_set(size_t ndx, ObjLink target_link)
{
    ObjLink old_link = get(ndx);
    CascadeState state(old_link.get_obj_key().is_unresolved() ? CascadeState::Mode::All : CascadeState::Mode::Strong);
    bool recurse = m_obj.replace_backlink(m_col_key, old_link, target_link, state);

    m_tree->set(ndx, target_link);

    if (recurse) {
        auto origin_table = m_obj.get_table();
        _impl::TableFriend::remove_recursive(*origin_table, state); // Throws
    }
}

template <>
void Lst<ObjLink>::do_insert(size_t ndx, ObjLink target_link)
{
    m_obj.set_backlink(m_col_key, target_link);
    m_tree->insert(ndx, target_link);
}

template <>
void Lst<ObjLink>::do_remove(size_t ndx)
{
    ObjLink old_link = get(ndx);
    CascadeState state(old_link.get_obj_key().is_unresolved() ? CascadeState::Mode::All : CascadeState::Mode::Strong);

    bool recurse = m_obj.remove_backlink(m_col_key, old_link, state);

    m_tree->erase(ndx);

    if (recurse) {
        auto table = m_obj.get_table();
        _impl::TableFriend::remove_recursive(*table, state); // Throws
    }
}

template <>
void Lst<Mixed>::do_set(size_t ndx, Mixed value)
{
    ObjLink old_link;
    ObjLink target_link;
    Mixed old_value = get(ndx);

    if (old_value.get_type() == type_TypedLink) {
        old_link = old_value.get<ObjLink>();
    }
    if (value.get_type() == type_TypedLink) {
        target_link = value.get<ObjLink>();
    }

    CascadeState state(old_link.get_obj_key().is_unresolved() ? CascadeState::Mode::All : CascadeState::Mode::Strong);
    bool recurse = m_obj.replace_backlink(m_col_key, old_link, target_link, state);

    m_tree->set(ndx, value);

    if (recurse) {
        auto origin_table = m_obj.get_table();
        _impl::TableFriend::remove_recursive(*origin_table, state); // Throws
    }
}

template <>
void Lst<Mixed>::do_insert(size_t ndx, Mixed value)
{
    if (value.get_type() == type_TypedLink) {
        m_obj.set_backlink(m_col_key, value.get<ObjLink>());
    }
    m_tree->insert(ndx, value);
}

template <>
void Lst<Mixed>::do_remove(size_t ndx)
{
    if (Mixed old_value = get(ndx); old_value.get_type() == type_TypedLink) {
        auto old_link = old_value.get<ObjLink>();

        CascadeState state(old_link.get_obj_key().is_unresolved() ? CascadeState::Mode::All
                                                                  : CascadeState::Mode::Strong);
        bool recurse = m_obj.remove_backlink(m_col_key, old_link, state);

        m_tree->erase(ndx);

        if (recurse) {
            auto table = m_obj.get_table();
            _impl::TableFriend::remove_recursive(*table, state); // Throws
        }
    }
    else {
        m_tree->erase(ndx);
    }
}

Obj LnkLst::get_object(size_t ndx) const
{
    ObjKey k = get(ndx);
    return get_target_table()->get_object(k);
}

bool LnkLst::init_from_parent() const
{
    ConstLstIf<ObjKey>::init_from_parent();
    update_unresolved(m_unresolved, *m_tree);

    return m_valid;
}

size_t virtual2real(const std::vector<size_t>& vec, size_t ndx)
{
    for (auto i : vec) {
        if (i > ndx)
            break;
        ndx++;
    }
    return ndx;
}

void update_unresolved(std::vector<size_t>& vec, const BPlusTree<ObjKey>& tree)
{
    vec.clear();
    if (tree.is_attached()) {
        // Only do the scan if context flag is set.
        if (tree.get_context_flag()) {
            auto func = [&vec](BPlusTreeNode* node, size_t offset) {
                auto leaf = static_cast<typename BPlusTree<ObjKey>::LeafNode*>(node);
                size_t sz = leaf->size();
                for (size_t i = 0; i < sz; i++) {
                    auto k = leaf->get(i);
                    if (k.is_unresolved()) {
                        vec.push_back(i + offset);
                    }
                }
                return false;
            };

            tree.traverse(func);
        }
    }
}

void LnkLst::set(size_t ndx, ObjKey value)
{
    if (get_target_table()->is_embedded() && value != ObjKey())
        throw LogicError(LogicError::wrong_kind_of_table);

    Lst<ObjKey>::set(virtual2real(m_unresolved, ndx), value);
}

void LnkLst::insert(size_t ndx, ObjKey value)
{
    if (get_target_table()->is_embedded() && value != ObjKey())
        throw LogicError(LogicError::wrong_kind_of_table);

    Lst<ObjKey>::insert(virtual2real(m_unresolved, ndx), value);
}

Obj LnkLst::create_and_insert_linked_object(size_t ndx)
{
    Table& t = *get_target_table();
    auto o = t.is_embedded() ? t.create_linked_object() : t.create_object();
    Lst<ObjKey>::insert(ndx, o.get_key());
    return o;
}

Obj LnkLst::create_and_set_linked_object(size_t ndx)
{
    Table& t = *get_target_table();
    auto o = t.is_embedded() ? t.create_linked_object() : t.create_object();
    Lst<ObjKey>::set(ndx, o.get_key());
    return o;
}

TableView LnkLst::get_sorted_view(SortDescriptor order) const
{
    TableView tv(get_target_table(), clone());
    tv.do_sync();
    tv.sort(std::move(order));
    return tv;
}

TableView LnkLst::get_sorted_view(ColKey column_key, bool ascending) const
{
    TableView v = get_sorted_view(SortDescriptor({{column_key}}, {ascending}));
    return v;
}

void LnkLst::remove_target_row(size_t link_ndx)
{
    // Deleting the object will automatically remove all links
    // to it. So we do not have to manually remove the deleted link
    ObjKey k = get(link_ndx);
    get_target_table()->remove_object(k);
}

void LnkLst::remove_all_target_rows()
{
    if (is_attached()) {
        _impl::TableFriend::batch_erase_rows(*get_target_table(), *this->m_tree);
    }
}

LnkLst::LnkLst(const Obj& owner, ColKey col_key)
    : ConstLstBase(owner, col_key)
    , Lst<ObjKey>(owner, col_key)
{
    update_unresolved(m_unresolved, *m_tree);
}

void LnkLst::get_dependencies(TableVersions& versions) const
{
    if (is_attached()) {
        auto table = get_table();
        versions.emplace_back(table->get_key(), table->get_content_version());
    }
}

void LnkLst::sync_if_needed() const
{
    if (this->is_attached()) {
        const_cast<LnkLst*>(this)->update_if_needed();
    }
}

/***************************** Lst<T>::set_repl *****************************/
template <>
void Lst<Int>::set_repl(Replication* repl, size_t ndx, int64_t value)
{
    repl->list_set_int(*this, ndx, value);
}

template <>
void Lst<util::Optional<Int>>::set_repl(Replication* repl, size_t ndx, util::Optional<Int> value)
{
    if (value) {
        repl->list_set_int(*this, ndx, *value);
    }
    else {
        repl->list_set_null(*this, ndx);
    }
}

template <>
void Lst<Bool>::set_repl(Replication* repl, size_t ndx, bool value)
{
    repl->list_set_bool(*this, ndx, value);
}

template <>
void Lst<util::Optional<bool>>::set_repl(Replication* repl, size_t ndx, util::Optional<bool> value)
{
    if (value) {
        repl->list_set_bool(*this, ndx, *value);
    }
    else {
        repl->list_set_null(*this, ndx);
    }
}

template <>
void Lst<Float>::set_repl(Replication* repl, size_t ndx, float value)
{
    repl->list_set_float(*this, ndx, value);
}

template <>
void Lst<util::Optional<Float>>::set_repl(Replication* repl, size_t ndx, util::Optional<Float> value)
{
    if (value) {
        repl->list_set_float(*this, ndx, *value);
    }
    else {
        repl->list_set_null(*this, ndx);
    }
}

template <>
void Lst<Double>::set_repl(Replication* repl, size_t ndx, double value)
{
    repl->list_set_double(*this, ndx, value);
}

template <>
void Lst<util::Optional<Double>>::set_repl(Replication* repl, size_t ndx, util::Optional<Double> value)
{
    if (value) {
        repl->list_set_double(*this, ndx, *value);
    }
    else {
        repl->list_set_null(*this, ndx);
    }
}

template <>
void Lst<String>::set_repl(Replication* repl, size_t ndx, StringData value)
{
    if (value.is_null()) {
        repl->list_set_null(*this, ndx);
    }
    else {
        repl->list_set_string(*this, ndx, value);
    }
}

template <>
void Lst<Binary>::set_repl(Replication* repl, size_t ndx, BinaryData value)
{
    if (value.is_null()) {
        repl->list_set_null(*this, ndx);
    }
    else {
        repl->list_set_binary(*this, ndx, value);
    }
}

template <>
void Lst<Timestamp>::set_repl(Replication* repl, size_t ndx, Timestamp value)
{
    if (value.is_null()) {
        repl->list_set_null(*this, ndx);
    }
    else {
        repl->list_set_timestamp(*this, ndx, value);
    }
}

template <>
void Lst<ObjectId>::set_repl(Replication* repl, size_t ndx, ObjectId value)
{
    repl->list_set_object_id(*this, ndx, value);
}

template <>
void Lst<util::Optional<ObjectId>>::set_repl(Replication* repl, size_t ndx, util::Optional<ObjectId> value)
{
    if (value) {
        repl->list_set_object_id(*this, ndx, *value);
    }
    else {
        repl->list_set_null(*this, ndx);
    }
}


template <>
void Lst<ObjKey>::set_repl(Replication* repl, size_t ndx, ObjKey key)
{
    if (key) {
        repl->list_set_link(*this, ndx, key);
    }
    else {
        repl->list_set_null(*this, ndx);
    }
}

template <>
void Lst<ObjLink>::set_repl(Replication*, size_t, ObjLink)
{
    // TODO: Implement
}

template <>
void Lst<Mixed>::set_repl(Replication*, size_t, Mixed)
{
    // TODO: Implement
}

template <>
void Lst<Decimal128>::set_repl(Replication* repl, size_t ndx, Decimal128 value)
{
    if (value.is_null()) {
        repl->list_set_null(*this, ndx);
    }
    else {
        repl->list_set_decimal(*this, ndx, value);
    }
}

/*************************** Lst<T>::insert_repl ****************************/
template <>
void Lst<Int>::insert_repl(Replication* repl, size_t ndx, int64_t value)
{
    repl->list_insert_int(*this, ndx, value);
}

template <>
void Lst<util::Optional<Int>>::insert_repl(Replication* repl, size_t ndx, util::Optional<Int> value)
{
    if (value) {
        repl->list_insert_int(*this, ndx, *value);
    }
    else {
        repl->list_insert_null(*this, ndx);
    }
}

template <>
void Lst<Bool>::insert_repl(Replication* repl, size_t ndx, bool value)
{
    repl->list_insert_bool(*this, ndx, value);
}

template <>
void Lst<util::Optional<bool>>::insert_repl(Replication* repl, size_t ndx, util::Optional<bool> value)
{
    if (value) {
        repl->list_insert_bool(*this, ndx, *value);
    }
    else {
        repl->list_insert_null(*this, ndx);
    }
}

template <>
void Lst<Float>::insert_repl(Replication* repl, size_t ndx, float value)
{
    repl->list_insert_float(*this, ndx, value);
}

template <>
void Lst<util::Optional<Float>>::insert_repl(Replication* repl, size_t ndx, util::Optional<Float> value)
{
    if (value) {
        repl->list_insert_float(*this, ndx, *value);
    }
    else {
        repl->list_insert_null(*this, ndx);
    }
}

template <>
void Lst<Double>::insert_repl(Replication* repl, size_t ndx, double value)
{
    repl->list_insert_double(*this, ndx, value);
}

template <>
void Lst<util::Optional<Double>>::insert_repl(Replication* repl, size_t ndx, util::Optional<Double> value)
{
    if (value) {
        repl->list_insert_double(*this, ndx, *value);
    }
    else {
        repl->list_insert_null(*this, ndx);
    }
}

template <>
void Lst<String>::insert_repl(Replication* repl, size_t ndx, StringData value)
{
    if (value.is_null()) {
        repl->list_insert_null(*this, ndx);
    }
    else {
        repl->list_insert_string(*this, ndx, value);
    }
}

template <>
void Lst<Binary>::insert_repl(Replication* repl, size_t ndx, BinaryData value)
{
    if (value.is_null()) {
        repl->list_insert_null(*this, ndx);
    }
    else {
        repl->list_insert_binary(*this, ndx, value);
    }
}

template <>
void Lst<Timestamp>::insert_repl(Replication* repl, size_t ndx, Timestamp value)
{
    if (value.is_null()) {
        repl->list_insert_null(*this, ndx);
    }
    else {
        repl->list_insert_timestamp(*this, ndx, value);
    }
}

template <>
void Lst<ObjectId>::insert_repl(Replication* repl, size_t ndx, ObjectId value)
{
    repl->list_insert_object_id(*this, ndx, value);
}

template <>
void Lst<util::Optional<ObjectId>>::insert_repl(Replication* repl, size_t ndx, util::Optional<ObjectId> value)
{
    if (value) {
        repl->list_insert_object_id(*this, ndx, *value);
    }
    else {
        repl->list_insert_null(*this, ndx);
    }
}


template <>
void Lst<ObjKey>::insert_repl(Replication* repl, size_t ndx, ObjKey key)
{
    if (key) {
        repl->list_insert_link(*this, ndx, key);
    }
    else {
        repl->list_insert_null(*this, ndx);
    }
}

template <>
void Lst<ObjLink>::insert_repl(Replication*, size_t, ObjLink)
{
    // TODO: Implement
}

template <>
void Lst<Mixed>::insert_repl(Replication*, size_t, Mixed)
{
    // TODO: Implement
}

template <>
void Lst<Decimal128>::insert_repl(Replication* repl, size_t ndx, Decimal128 value)
{
    if (value.is_null()) {
        repl->list_insert_null(*this, ndx);
    }
    else {
        repl->list_insert_decimal(*this, ndx, value);
    }
}

#ifdef _WIN32
// For some strange reason these functions needs to be explicitly instantiated
// on Visual Studio 2017. Otherwise the code is not generated.
template void Lst<ObjKey>::add(ObjKey target_key);
template void Lst<ObjKey>::insert(size_t ndx, ObjKey target_key);
template ObjKey Lst<ObjKey>::remove(size_t ndx);
template void Lst<ObjKey>::clear();
template void Lst<ObjKey>::do_insert(size_t ndx, ObjKey target_key);
template void Lst<ObjKey>::do_set(size_t ndx, ObjKey target_key);
template void Lst<ObjKey>::do_remove(size_t ndx);

template void Lst<ObjLink>::do_insert(size_t ndx, ObjLink target_key);
template void Lst<ObjLink>::do_set(size_t ndx, ObjLink target_key);
template void Lst<ObjLink>::do_remove(size_t ndx);

template void Lst<Mixed>::do_insert(size_t ndx, Mixed target_key);
template void Lst<Mixed>::do_set(size_t ndx, Mixed target_key);
template void Lst<Mixed>::do_remove(size_t ndx);
#endif

} // namespace realm<|MERGE_RESOLUTION|>--- conflicted
+++ resolved
@@ -38,77 +38,6 @@
 
 namespace realm {
 
-<<<<<<< HEAD
-=======
-ConstLstBasePtr ConstObj::get_listbase_ptr(ColKey col_key) const
-{
-    auto attr = get_table()->get_column_attr(col_key);
-    REALM_ASSERT(attr.test(col_attr_List));
-    bool nullable = attr.test(col_attr_Nullable);
-
-    switch (get_table()->get_column_type(col_key)) {
-        case type_Int: {
-            if (nullable)
-                return std::make_unique<ConstLst<util::Optional<Int>>>(*this, col_key);
-            else
-                return std::make_unique<ConstLst<Int>>(*this, col_key);
-        }
-        case type_Bool: {
-            if (nullable)
-                return std::make_unique<ConstLst<util::Optional<Bool>>>(*this, col_key);
-            else
-                return std::make_unique<ConstLst<Bool>>(*this, col_key);
-        }
-        case type_Float: {
-            if (nullable)
-                return std::make_unique<ConstLst<util::Optional<Float>>>(*this, col_key);
-            else
-                return std::make_unique<ConstLst<Float>>(*this, col_key);
-        }
-        case type_Double: {
-            if (nullable)
-                return std::make_unique<ConstLst<util::Optional<Double>>>(*this, col_key);
-            else
-                return std::make_unique<ConstLst<Double>>(*this, col_key);
-        }
-        case type_String: {
-            return std::make_unique<ConstLst<String>>(*this, col_key);
-        }
-        case type_Binary: {
-            return std::make_unique<ConstLst<Binary>>(*this, col_key);
-        }
-        case type_Timestamp: {
-            return std::make_unique<ConstLst<Timestamp>>(*this, col_key);
-        }
-        case type_Decimal: {
-            return std::make_unique<ConstLst<Decimal128>>(*this, col_key);
-        }
-        case type_ObjectId: {
-            if (nullable) {
-                return std::make_unique<ConstLst<util::Optional<ObjectId>>>(*this, col_key);
-            }
-            else {
-                return std::make_unique<ConstLst<ObjectId>>(*this, col_key);
-            }
-        }
-        case type_Mixed:
-            return std::make_unique<ConstLst<Mixed>>(*this, col_key);
-        case type_TypedLink:
-            return std::make_unique<ConstLst<ObjLink>>(*this, col_key);
-        case type_LinkList: {
-            const ConstLstBase* clb = get_linklist_ptr(col_key).release();
-            return ConstLstBasePtr(const_cast<ConstLstBase*>(clb));
-        }
-        case type_Link:
-        case type_OldDateTime:
-        case type_OldTable:
-            REALM_ASSERT(false);
-            break;
-    }
-    return {};
-}
-
->>>>>>> a5acbada
 LstBasePtr Obj::get_listbase_ptr(ColKey col_key) const
 {
     auto attr = get_table()->get_column_attr(col_key);
