////////////////////////////////////////////////////////////////////////////
//
// Copyright 2016 Realm Inc.
//
// Licensed under the Apache License, Version 2.0 (the "License");
// you may not use this file except in compliance with the License.
// You may obtain a copy of the License at
//
// http://www.apache.org/licenses/LICENSE-2.0
//
// Unless required by applicable law or agreed to in writing, software
// distributed under the License is distributed on an "AS IS" BASIS,
// WITHOUT WARRANTIES OR CONDITIONS OF ANY KIND, either express or implied.
// See the License for the specific language governing permissions and
// limitations under the License.
//
////////////////////////////////////////////////////////////////////////////

#ifndef REALM_OBJECT_ACCESSOR_HPP
#define REALM_OBJECT_ACCESSOR_HPP

#include "list.hpp"
#include "object_schema.hpp"
#include "object_store.hpp"
#include "schema.hpp"
#include "shared_realm.hpp"

#include <realm/link_view.hpp>

namespace realm {

    class Object {
    public:
        Object(SharedRealm r, const ObjectSchema &s, Row o) : m_realm(r), m_object_schema(&s), m_row(o) {}

        // property getter/setter
        template<typename ValueType, typename ContextType>
        inline void set_property_value(ContextType ctx, std::string prop_name, ValueType value, bool try_update);

        template<typename ValueType, typename ContextType>
        inline ValueType get_property_value(ContextType ctx, std::string prop_name);

        // create an Object from a native representation
        template<typename ValueType, typename ContextType>
        static inline Object create(ContextType ctx, SharedRealm realm, const ObjectSchema &object_schema, ValueType value, bool try_update);

        SharedRealm realm() { return m_realm; }
        const ObjectSchema &get_object_schema() { return *m_object_schema; }
        Row row() { return m_row; }

        bool is_valid() const { return m_row.is_attached(); }

    private:
        SharedRealm m_realm;
        const ObjectSchema *m_object_schema;
        Row m_row;

        template<typename ValueType, typename ContextType>
        inline void set_property_value_impl(ContextType ctx, const Property &property, ValueType value, bool try_update);
        template<typename ValueType, typename ContextType>
        inline ValueType get_property_value_impl(ContextType ctx, const Property &property);
        
        inline void verify_attached();
    };

    //
    // Value converters - template specializations must be implemented for each platform in order to call templated methods on Object
    //
    template<typename ValueType, typename ContextType>
    class NativeAccessor {
    public:
        static bool dict_has_value_for_key(ContextType ctx, ValueType dict, const std::string &prop_name);
        static ValueType dict_value_for_key(ContextType ctx, ValueType dict, const std::string &prop_name);

        static bool has_default_value_for_property(ContextType ctx, Realm *realm, const ObjectSchema &object_schema, const std::string &prop_name);
        static ValueType default_value_for_property(ContextType ctx, Realm *realm, const ObjectSchema &object_schema, const std::string &prop_name);

        static bool to_bool(ContextType, ValueType &);
        static ValueType from_bool(ContextType, bool);
        static long long to_long(ContextType, ValueType &);
        static ValueType from_long(ContextType, long long);
        static float to_float(ContextType, ValueType &);
        static ValueType from_float(ContextType, float);
        static double to_double(ContextType, ValueType &);
        static ValueType from_double(ContextType, double);
        static std::string to_string(ContextType, ValueType &);
        static ValueType from_string(ContextType, StringData);
        static std::string to_binary(ContextType, ValueType &);
        static ValueType from_binary(ContextType, BinaryData);
        static Timestamp to_timestamp(ContextType, ValueType &);
        static ValueType from_timestamp(ContextType, Timestamp);

        static bool is_null(ContextType, ValueType &);
        static ValueType null_value(ContextType);

        // convert value to persisted object
        // for existing objects return the existing row index
        // for new/updated objects return the row index
        static size_t to_object_index(ContextType ctx, SharedRealm realm, ValueType &val, const std::string &type, bool try_update);
        static ValueType from_object(ContextType ctx, Object);

        // object index for an existing object
        static size_t to_existing_object_index(ContextType ctx, ValueType &val);

        // list value acessors
        static size_t list_size(ContextType ctx, ValueType &val);
        static ValueType list_value_at_index(ContextType ctx, ValueType &val, size_t index);
        static ValueType from_list(ContextType ctx, List);

        //
        // Deprecated
        //
        static Mixed to_mixed(ContextType ctx, ValueType &val) { throw std::runtime_error("'Any' type is unsupported"); }
    };

    class InvalidatedObjectException : public std::runtime_error
    {
      public:
        InvalidatedObjectException(const std::string object_type, const std::string message) : std::runtime_error(message), object_type(object_type) {}
        const std::string object_type;
    };
    
    class InvalidPropertyException : public std::runtime_error
    {
      public:
        InvalidPropertyException(const std::string object_type, const std::string property_name, const std::string message) : std::runtime_error(message), object_type(object_type), property_name(property_name) {}
        const std::string object_type;
        const std::string property_name;
    };

    class MissingPropertyValueException : public std::runtime_error
    {
    public:
        MissingPropertyValueException(const std::string object_type, const std::string property_name, const std::string message) : std::runtime_error(message), object_type(object_type), property_name(property_name) {}
        const std::string object_type;
        const std::string property_name;
    };

    class MutationOutsideTransactionException : public std::runtime_error
    {
      public:
        MutationOutsideTransactionException(std::string message) : std::runtime_error(message) {}
    };

    //
    // template method implementations
    //
    template <typename ValueType, typename ContextType>
    inline void Object::set_property_value(ContextType ctx, std::string prop_name, ValueType value, bool try_update)
    {
        const Property *prop = m_object_schema->property_for_name(prop_name);
        if (!prop) {
            throw InvalidPropertyException(m_object_schema->name, prop_name,
                "Setting invalid property '" + prop_name + "' on object '" + m_object_schema->name + "'.");
        }
        set_property_value_impl(ctx, *prop, value, try_update);
    }

    template <typename ValueType, typename ContextType>
    inline ValueType Object::get_property_value(ContextType ctx, std::string prop_name)
    {
        const Property *prop = m_object_schema->property_for_name(prop_name);
        if (!prop) {
            throw InvalidPropertyException(m_object_schema->name, prop_name,
                "Getting invalid property '" + prop_name + "' on object '" + m_object_schema->name + "'.");
        }
        return get_property_value_impl<ValueType>(ctx, *prop);
    }

    template <typename ValueType, typename ContextType>
    inline void Object::set_property_value_impl(ContextType ctx, const Property &property, ValueType value, bool try_update)
    {
        using Accessor = NativeAccessor<ValueType, ContextType>;

        verify_attached();

        if (!m_realm->is_in_transaction()) {
            throw MutationOutsideTransactionException("Can only set property values within a transaction.");
        }

        size_t column = property.table_column;
        if (property.is_nullable && Accessor::is_null(ctx, value)) {
            if (property.type == PropertyTypeObject) {
                m_row.nullify_link(column);
            }
            else {
                m_row.set_null(column);
            }
            return;
        }

        switch (property.type) {
            case PropertyType::Bool:
                m_row.set_bool(column, Accessor::to_bool(ctx, value));
                break;
            case PropertyType::Int:
                m_row.set_int(column, Accessor::to_long(ctx, value));
                break;
            case PropertyType::Float:
                m_row.set_float(column, Accessor::to_float(ctx, value));
                break;
            case PropertyType::Double:
                m_row.set_double(column, Accessor::to_double(ctx, value));
                break;
<<<<<<< HEAD
            case PropertyTypeString: {
                auto string_value = Accessor::to_string(ctx, value);
                m_row.set_string(column, string_value);
                break;
            }
            case PropertyTypeData:
=======
            case PropertyType::String:
                m_row.set_string(column, Accessor::to_string(ctx, value));
                break;
            case PropertyType::Data:
>>>>>>> db55770b
                m_row.set_binary(column, BinaryData(Accessor::to_binary(ctx, value)));
                break;
            case PropertyType::Any:
                m_row.set_mixed(column, Accessor::to_mixed(ctx, value));
                break;
            case PropertyType::Date:
                m_row.set_timestamp(column, Accessor::to_timestamp(ctx, value));
                break;
            case PropertyType::Object: {
                if (Accessor::is_null(ctx, value)) {
                    m_row.nullify_link(column);
                }
                else {
                    m_row.set_link(column, Accessor::to_object_index(ctx, m_realm, value, property.object_type, try_update));
                }
                break;
            }
            case PropertyType::Array: {
                realm::LinkViewRef link_view = m_row.get_linklist(column);
                link_view->clear();
                if (!Accessor::is_null(ctx, value)) {
                    size_t count = Accessor::list_size(ctx, value);
                    for (size_t i = 0; i < count; i++) {
                        ValueType element = Accessor::list_value_at_index(ctx, value, i);
                        link_view->add(Accessor::to_object_index(ctx, m_realm, element, property.object_type, try_update));
                    }
                }
                break;
            }
        }
    }

    template <typename ValueType, typename ContextType>
    inline ValueType Object::get_property_value_impl(ContextType ctx, const Property &property)
    {
        using Accessor = NativeAccessor<ValueType, ContextType>;

        verify_attached();

        size_t column = property.table_column;
        if (property.is_nullable && m_row.is_null(column)) {
            return Accessor::null_value(ctx);
        }

        switch (property.type) {
            case PropertyType::Bool:
                return Accessor::from_bool(ctx, m_row.get_bool(column));
            case PropertyType::Int:
                return Accessor::from_long(ctx, m_row.get_int(column));
            case PropertyType::Float:
                return Accessor::from_float(ctx, m_row.get_float(column));
            case PropertyType::Double:
                return Accessor::from_double(ctx, m_row.get_double(column));
            case PropertyType::String:
                return Accessor::from_string(ctx, m_row.get_string(column));
            case PropertyType::Data:
                return Accessor::from_binary(ctx, m_row.get_binary(column));
            case PropertyType::Any:
                throw "Any not supported";
            case PropertyType::Date:
                return Accessor::from_timestamp(ctx, m_row.get_timestamp(column));
            case PropertyType::Object: {
                auto linkObjectSchema = m_realm->config().schema->find(property.object_type);
                TableRef table = ObjectStore::table_for_object_type(m_realm->read_group(), linkObjectSchema->name);
                if (m_row.is_null_link(property.table_column)) {
                    return Accessor::null_value(ctx);
                }
                return Accessor::from_object(ctx, std::move(Object(m_realm, *linkObjectSchema, table->get(m_row.get_link(column)))));
            }
            case PropertyType::Array: {
                auto arrayObjectSchema = m_realm->config().schema->find(property.object_type);
                return Accessor::from_list(ctx, std::move(List(m_realm, *arrayObjectSchema, static_cast<LinkViewRef>(m_row.get_linklist(column)))));
            }
        }
    }

    template<typename ValueType, typename ContextType>
    inline Object Object::create(ContextType ctx, SharedRealm realm, const ObjectSchema &object_schema, ValueType value, bool try_update)
    {
        using Accessor = NativeAccessor<ValueType, ContextType>;

        if (!realm->is_in_transaction()) {
            throw MutationOutsideTransactionException("Can only create objects within a transaction.");
        }

        // get or create our accessor
        bool created;

        // try to get existing row if updating
        size_t row_index = realm::not_found;
        realm::TableRef table = ObjectStore::table_for_object_type(realm->read_group(), object_schema.name);
        const Property *primary_prop = object_schema.primary_key_property();
        if (primary_prop) {
            // search for existing object based on primary key type
            ValueType primary_value = Accessor::dict_value_for_key(ctx, value, object_schema.primary_key);
<<<<<<< HEAD
            if (primary_prop->type == PropertyTypeString) {
                auto primary_string = Accessor::to_string(ctx, primary_value);
                row_index = table->find_first_string(primary_prop->table_column, primary_string);
=======
            if (primary_prop->type == PropertyType::String) {
                row_index = table->find_first_string(primary_prop->table_column, Accessor::to_string(ctx, primary_value));
>>>>>>> db55770b
            }
            else {
                row_index = table->find_first_int(primary_prop->table_column, Accessor::to_long(ctx, primary_value));
            }

            if (!try_update && row_index != realm::not_found) {
                throw DuplicatePrimaryKeyValueException(object_schema.name, *primary_prop,
                    "Attempting to create an object of type '" + object_schema.name + "' with an exising primary key value.");
            }
        }

        // if no existing, create row
        created = false;
        if (row_index == realm::not_found) {
            row_index = table->add_empty_row();
            created = true;
        }

        // populate
        Object object(realm, object_schema, table->get(row_index));
        for (const Property &prop : object_schema.properties) {
            if (created || !prop.is_primary) {
                if (Accessor::dict_has_value_for_key(ctx, value, prop.name)) {
                    object.set_property_value_impl(ctx, prop, Accessor::dict_value_for_key(ctx, value, prop.name), try_update);
                }
                else if (created) {
                    if (Accessor::has_default_value_for_property(ctx, realm.get(), object_schema, prop.name)) {
                        object.set_property_value_impl(ctx, prop, Accessor::default_value_for_property(ctx, realm.get(), object_schema, prop.name), try_update);
                    }
                    else if (prop.is_nullable || prop.type == PropertyType::Array) {
                        object.set_property_value_impl(ctx, prop, Accessor::null_value(ctx), try_update);
                    }
                    else {
                        throw MissingPropertyValueException(object_schema.name, prop.name,
                            "Missing property value for property " + prop.name);
                    }
                }
            }
        }
        return object;
    }
    
    inline void Object::verify_attached() {
        if (!m_row.is_attached()) {
            throw InvalidatedObjectException(m_object_schema->name,
                "Accessing object of type " + m_object_schema->name + " which has been deleted"
            );
        }
    }

    //
    // List implementation
    //
    template<typename ValueType, typename ContextType>
    void List::add(ContextType ctx, ValueType value)
    {
        add(NativeAccessor<ValueType, ContextType>::to_object_index(ctx, m_realm, value, get_object_schema().name, false));
    }

    template<typename ValueType, typename ContextType>
    void List::insert(ContextType ctx, ValueType value, size_t list_ndx)
    {
        insert(list_ndx, NativeAccessor<ValueType, ContextType>::to_object_index(ctx, m_realm, value, get_object_schema().name, false));
    }

    template<typename ValueType, typename ContextType>
    void List::set(ContextType ctx, ValueType value, size_t list_ndx)
    {
        set(list_ndx, NativeAccessor<ValueType, ContextType>::to_object_index(ctx, m_realm, value, get_object_schema().name, false));
    }
}

#endif /* defined(REALM_OBJECT_ACCESSOR_HPP) */<|MERGE_RESOLUTION|>--- conflicted
+++ resolved
@@ -25,6 +25,7 @@
 #include "schema.hpp"
 #include "shared_realm.hpp"
 
+#include <string>
 #include <realm/link_view.hpp>
 
 namespace realm {
@@ -180,7 +181,7 @@
 
         size_t column = property.table_column;
         if (property.is_nullable && Accessor::is_null(ctx, value)) {
-            if (property.type == PropertyTypeObject) {
+            if (property.type == PropertyType::Object) {
                 m_row.nullify_link(column);
             }
             else {
@@ -202,19 +203,12 @@
             case PropertyType::Double:
                 m_row.set_double(column, Accessor::to_double(ctx, value));
                 break;
-<<<<<<< HEAD
-            case PropertyTypeString: {
+            case PropertyType::String: {
                 auto string_value = Accessor::to_string(ctx, value);
                 m_row.set_string(column, string_value);
                 break;
-            }
-            case PropertyTypeData:
-=======
-            case PropertyType::String:
-                m_row.set_string(column, Accessor::to_string(ctx, value));
-                break;
+			}
             case PropertyType::Data:
->>>>>>> db55770b
                 m_row.set_binary(column, BinaryData(Accessor::to_binary(ctx, value)));
                 break;
             case PropertyType::Any:
@@ -310,14 +304,9 @@
         if (primary_prop) {
             // search for existing object based on primary key type
             ValueType primary_value = Accessor::dict_value_for_key(ctx, value, object_schema.primary_key);
-<<<<<<< HEAD
-            if (primary_prop->type == PropertyTypeString) {
+            if (primary_prop->type == PropertyType::String) {
                 auto primary_string = Accessor::to_string(ctx, primary_value);
                 row_index = table->find_first_string(primary_prop->table_column, primary_string);
-=======
-            if (primary_prop->type == PropertyType::String) {
-                row_index = table->find_first_string(primary_prop->table_column, Accessor::to_string(ctx, primary_value));
->>>>>>> db55770b
             }
             else {
                 row_index = table->find_first_int(primary_prop->table_column, Accessor::to_long(ctx, primary_value));
