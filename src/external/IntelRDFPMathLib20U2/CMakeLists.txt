set(BID_SOURCES
LIBRARY/src/bid128.c
LIBRARY/src/bid128_compare.c
LIBRARY/src/bid128_mul.c
LIBRARY/src/bid128_div.c
LIBRARY/src/bid128_add.c
LIBRARY/src/bid128_fma.c
LIBRARY/src/bid128_string.c
LIBRARY/src/bid128_2_str_tables.c
LIBRARY/src/bid64_to_bid128.c
LIBRARY/src/bid128_to_int64.c
LIBRARY/src/bid_convert_data.c
LIBRARY/src/bid_decimal_data.c
LIBRARY/src/bid_decimal_globals.c
LIBRARY/src/bid_from_int.c
LIBRARY/src/bid_round.c
)

add_library(Bid OBJECT ${BID_SOURCES})
<<<<<<< HEAD
if(MSVC)
    target_compile_options(Bid PUBLIC /W1 /sdl-)
=======

# Note: checking for -Wfoo since unknown -Wno-foo flags are ignored.
check_cxx_compiler_flag(-Wunused-but-set-variable HAVE-Wunused-but-set-variable)
if(HAVE-Wunused-but-set-variable)
    target_compile_options(Bid PRIVATE -Wno-unused-but-set-variable)
>>>>>>> 76d88e6f
endif()<|MERGE_RESOLUTION|>--- conflicted
+++ resolved
@@ -17,14 +17,12 @@
 )
 
 add_library(Bid OBJECT ${BID_SOURCES})
-<<<<<<< HEAD
 if(MSVC)
     target_compile_options(Bid PUBLIC /W1 /sdl-)
-=======
+endif()
 
 # Note: checking for -Wfoo since unknown -Wno-foo flags are ignored.
 check_cxx_compiler_flag(-Wunused-but-set-variable HAVE-Wunused-but-set-variable)
 if(HAVE-Wunused-but-set-variable)
     target_compile_options(Bid PRIVATE -Wno-unused-but-set-variable)
->>>>>>> 76d88e6f
 endif()