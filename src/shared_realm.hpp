////////////////////////////////////////////////////////////////////////////
//
// Copyright 2015 Realm Inc.
//
// Licensed under the Apache License, Version 2.0 (the "License");
// you may not use this file except in compliance with the License.
// You may obtain a copy of the License at
//
// http://www.apache.org/licenses/LICENSE-2.0
//
// Unless required by applicable law or agreed to in writing, software
// distributed under the License is distributed on an "AS IS" BASIS,
// WITHOUT WARRANTIES OR CONDITIONS OF ANY KIND, either express or implied.
// See the License for the specific language governing permissions and
// limitations under the License.
//
////////////////////////////////////////////////////////////////////////////

#ifndef REALM_REALM_HPP
#define REALM_REALM_HPP

#include "schema.hpp"

#include <realm/util/optional.hpp>

#include <realm/sync/client.hpp>

#include <memory>
#include <thread>

#include <realm/group_shared.hpp>

namespace realm {
class AnyThreadConfined;
class BinaryData;
class BindingContext;
class Group;
class Realm;
class Replication;
class SharedGroup;
class StringData;
#ifdef REALM_SYNC
struct SyncConfig;
#endif
typedef std::shared_ptr<Realm> SharedRealm;
typedef std::weak_ptr<Realm> WeakRealm;

namespace _impl {
    class AnyHandover;
    class CollectionNotifier;
    class ListNotifier;
    class RealmCoordinator;
    class ResultsNotifier;
    class RealmFriend;
}

// How to handle update_schema() being called on a file which has
// already been initialized with a different schema
enum class SchemaMode : uint8_t {
    // If the schema version has increased, automatically apply all
    // changes, then call the migration function.
    //
    // If the schema version has not changed, verify that the only
    // changes are to add new tables and add or remvoe indexes, and then
    // apply them if so. Does not call the migration function.
    //
    // This mode does not automatically remove tables which are not
    // present in the schea; that must be manually done in the migration
    // function, to support sharing a Realm file between processes using
    // different class subsets.
    //
    // This mode allows using schemata with different subsets of tables
    // on different threads, but the tables which are shared must be
    // identical.
    Automatic,

    // Open the file in read-only mode. Schema version must match the
    // version in the file, and all tables present in the file must
    // exactly match the specified schema, except for indexes. Tables
    // are allowed to be missing from the file.
    ReadOnly,

    // If the schema version matches and the only schema changes are new
    // tables and indexes being added or removed, apply the changes to
    // the existing file.
    // Otherwise delete the file and recreate it from scratch.
    // The migration function is not used.
    //
    // This mode allows using schemata with different subsets of tables
    // on different threads, but the tables which are shared must be
    // identical.
    ResetFile,

    // The only changes allowed are to add new tables, add columns to
    // existing tables, and to add or remove indexes from existing
    // columns. Extra tables not present in the schema are ignored.
    // Indexes are only added to or removed from existing columns if the
    // schema version is greater than the existing one (and unlike other
    // modes, the schema version is allowed to be less than the existing
    // one).
    // The migration function is not used.
    //
    // This mode allows updating the schema with additive changes even
    // if the Realm is already open on another thread.
    Additive,

    // Verify that the schema version has increased, call the migraiton
    // function, and then verify that the schema now matches.
    // The migration function is mandatory for this mode.
    //
    // This mode requires that all threads and processes which open a
    // file use identical schemata.
    Manual
};

class Realm : public std::enable_shared_from_this<Realm> {
public:
    class HandoverPackage;

    // A callback function to be called during a migration for Automatic and
    // Manual schema modes. It is passed a SharedRealm at the version before
    // the migration, the SharedRealm in the migration, and a mutable reference
    // to the realm's Schema. Updating the schema with changes made within the
    // migration function is only required if you wish to use the ObjectStore
    // functions which take a Schema from within the migration function.
    using MigrationFunction = std::function<void (SharedRealm old_realm, SharedRealm realm, Schema&)>;

    struct Config {
        std::string path;
        // User-supplied encryption key. Must be either empty or 64 bytes.
        std::vector<char> encryption_key;

        bool in_memory = false;
        SchemaMode schema_mode = SchemaMode::Automatic;

        // Optional schema for the file.
        // If the schema and schema version are supplied, update_schema() is
        // called with the supplied schema, version and migration function when
        // the Realm is actually opened and not just retreived from the cache
        util::Optional<Schema> schema;
        uint64_t schema_version = -1;
        MigrationFunction migration_function;

        bool read_only() const { return schema_mode == SchemaMode::ReadOnly; }

        // The following are intended for internal/testing purposes and
        // should not be publicly exposed in binding APIs

        // If false, always return a new Realm instance, and don't return
        // that Realm instance for other requests for a cached Realm. Useful
        // for dynamic Realms and for tests that need multiple instances on
        // one thread
        bool cache = true;
        // Throw an exception rather than automatically upgrading the file
        // format. Used by the browser to warn the user that it'll modify
        // the file.
        bool disable_format_upgrade = false;
        // Disable the background worker thread for producing change
        // notifications. Useful for tests for those notifications so that
        // everything can be done deterministically on one thread, and
        // speeds up tests that don't need notifications.
        bool automatic_change_notifications = true;

#ifdef REALM_SYNC
        /// A data structure storing data used to configure the Realm for sync support.
        std::shared_ptr<SyncConfig> sync_config;
#endif
    };

    // Get a cached Realm or create a new one if no cached copies exists
    // Caching is done by path - mismatches for in_memory, schema mode or
    // encryption key will raise an exception.
    static SharedRealm get_shared_realm(Config config);

    // Updates a Realm to a given schema, using the Realm's pre-set schema mode.
    void update_schema(Schema schema, uint64_t version=0,
                       MigrationFunction migration_function=nullptr);

    // Read the schema version from the file specified by the given config, or
    // ObjectStore::NotVersioned if it does not exist
    static uint64_t get_schema_version(Config const& config);

    Config const& config() const { return m_config; }
    Schema const& schema() const { return m_schema; }
    uint64_t schema_version() const { return m_schema_version; }

    void begin_transaction();
    void commit_transaction();
    void cancel_transaction();
    bool is_in_transaction() const noexcept;
    bool is_in_read_transaction() const { return !!m_group; }

    bool refresh();
    void set_auto_refresh(bool auto_refresh) { m_auto_refresh = auto_refresh; }
    bool auto_refresh() const { return m_auto_refresh; }
    void notify();

    void invalidate();
    bool compact();
    void write_copy(StringData path, BinaryData encryption_key);

    std::thread::id thread_id() const { return m_thread_id; }
    void verify_thread() const;
    void verify_in_write() const;

    bool can_deliver_notifications() const noexcept;

    // Close this Realm and remove it from the cache. Continuing to use a
    // Realm after closing it will produce undefined behavior.
    void close();
    bool is_closed() { return !m_read_only_group && !m_shared_group; }

    // returns the file format version upgraded from if an upgrade took place
    util::Optional<int> file_format_upgraded_from_version() const;

    Realm(const Realm&) = delete;
    Realm& operator=(const Realm&) = delete;
    Realm(Realm&&) = delete;
    Realm& operator=(Realm&&) = delete;
    ~Realm();
    
    // Pins the current version and exports each object for handover.
    HandoverPackage package_for_handover(std::vector<AnyThreadConfined> objects_to_hand_over);

    // Unpins the handover version, ending the current read transaction and beginning a new one at this version,
    // importing each object for handover.
    std::vector<AnyThreadConfined> accept_handover(Realm::HandoverPackage handover);

    // Opaque type representing a vector of packaged objects for handover
    class HandoverPackage {
    public:
        HandoverPackage(const HandoverPackage&) = delete;
        HandoverPackage& operator=(const HandoverPackage&) = delete;
        HandoverPackage(HandoverPackage&&);
        HandoverPackage& operator=(HandoverPackage&&);
        ~HandoverPackage();

        bool is_awaiting_import() const { return m_source_realm != nullptr; };

    private:
        friend HandoverPackage Realm::package_for_handover(std::vector<AnyThreadConfined> objects_to_hand_over);
        friend std::vector<AnyThreadConfined> Realm::accept_handover(Realm::HandoverPackage handover);

        struct VersionID { // SharedGroup::VersionID without including header
            uint_fast64_t version;
            uint_fast32_t index;

            VersionID();

            template<typename T>
            VersionID(T value) : version(value.version), index(value.index) { }

            template<typename T>
            operator T() const {
                T version_id; // Don't use initializer list for better type safety
                version_id.version = version;
                version_id.index = index;
                return version_id;
            }
        };

        VersionID m_version_id;
        std::vector<_impl::AnyHandover> m_objects;
        SharedRealm m_source_realm; // Strong reference keeps alive so version stays pinned! Don't touch!!

        HandoverPackage() = default;

        _impl::RealmCoordinator& get_coordinator() const { return *m_source_realm->m_coordinator; }
        void mark_not_awaiting_import() { m_source_realm = nullptr; };
        void advance_to_version(VersionID version);
    };

    static SharedRealm make_shared_realm(Config config) {
        struct make_shared_enabler : public Realm {
            make_shared_enabler(Config config) : Realm(std::move(config)) {}
        };
        return std::make_shared<make_shared_enabler>(std::move(config));
    }
    void init(std::shared_ptr<_impl::RealmCoordinator> coordinator);

    // Expose some internal functionality to other parts of the ObjectStore
    // without making it public to everyone
    class Internal {
        friend class AnyThreadConfined;
        friend class _impl::CollectionNotifier;
        friend class _impl::ListNotifier;
        friend class _impl::RealmCoordinator;
        friend class _impl::ResultsNotifier;
        friend class _impl::AnyHandover;

        // ResultsNotifier and ListNotifier need access to the SharedGroup
        // to be able to call the handover functions, which are not very wrappable
        static SharedGroup& get_shared_group(Realm& realm) { return *realm.m_shared_group; }

        // CollectionNotifier needs to be able to access the owning
        // coordinator to wake up the worker thread when a callback is
        // added, and coordinators need to be able to get themselves from a Realm
        static _impl::RealmCoordinator& get_coordinator(Realm& realm) { return *realm.m_coordinator; }
    };

    static void open_with_config(const Config& config,
                                 std::unique_ptr<Replication>& history,
                                 std::unique_ptr<SharedGroup>& shared_group,
                                 std::unique_ptr<Group>& read_only_group,
                                 Realm* realm);

<<<<<<< HEAD
#ifdef REALM_SYNC
    static bool refresh_sync_access_token(std::string access_token,
                                          StringData path,
                                          util::Optional<std::string> sync_url);
#endif

=======
>>>>>>> 355904fe
private:
    // `enable_shared_from_this` is unsafe with public constructors; use `make_shared_realm` instead
    Realm(Config config);

    Config m_config;
    std::thread::id m_thread_id = std::this_thread::get_id();
    bool m_auto_refresh = true;

    std::unique_ptr<Replication> m_history;
    std::unique_ptr<SharedGroup> m_shared_group;
    std::unique_ptr<Group> m_read_only_group;

    Group *m_group = nullptr;

    uint64_t m_schema_version;
    Schema m_schema;
    uint64_t m_schema_transaction_version = -1;

    std::shared_ptr<_impl::RealmCoordinator> m_coordinator;

    // File format versions populated when a file format upgrade takes place during realm opening
    int upgrade_initial_version = 0, upgrade_final_version = 0;

    void set_schema(Schema schema, uint64_t version);
    void reset_file_if_needed(Schema const& schema, uint64_t version, std::vector<SchemaChange>& changes_required);

    // Ensure that m_schema and m_schema_version match that of the current
    // version of the file, and return true if it changed
    bool read_schema_from_group_if_needed();

    void add_schema_change_handler();

public:
    std::unique_ptr<BindingContext> m_binding_context;

    // FIXME private
    Group& read_group();

    friend class _impl::RealmFriend;
};

class RealmFileException : public std::runtime_error {
public:
    enum class Kind {
        /** Thrown for any I/O related exception scenarios when a realm is opened. */
        AccessError,
        /** Thrown if the user does not have permission to open or create
         the specified file in the specified access mode when the realm is opened. */
        PermissionDenied,
        /** Thrown if create_Always was specified and the file did already exist when the realm is opened. */
        Exists,
        /** Thrown if no_create was specified and the file was not found when the realm is opened. */
        NotFound,
        /** Thrown if the database file is currently open in another
         process which cannot share with the current process due to an
         architecture mismatch. */
        IncompatibleLockFile,
        /** Thrown if the file needs to be upgraded to a new format, but upgrades have been explicitly disabled. */
        FormatUpgradeRequired,
    };
    RealmFileException(Kind kind, std::string path, std::string message, std::string underlying)
    : std::runtime_error(std::move(message)), m_kind(kind), m_path(std::move(path)), m_underlying(std::move(underlying)) {}
    Kind kind() const { return m_kind; }
    const std::string& path() const { return m_path; }
    const std::string& underlying() const { return m_underlying; }

private:
    Kind m_kind;
    std::string m_path;
    std::string m_underlying;
};

class MismatchedConfigException : public std::logic_error {
public:
    MismatchedConfigException(StringData message, StringData path);
};

class InvalidTransactionException : public std::logic_error {
public:
    InvalidTransactionException(std::string message) : std::logic_error(message) {}
};

class IncorrectThreadException : public std::logic_error {
public:
    IncorrectThreadException() : std::logic_error("Realm accessed from incorrect thread.") {}
};

class UninitializedRealmException : public std::runtime_error {
public:
    UninitializedRealmException(std::string message) : std::runtime_error(message) {}
};

class InvalidEncryptionKeyException : public std::logic_error {
public:
    InvalidEncryptionKeyException() : std::logic_error("Encryption key must be 64 bytes.") {}
};

// FIXME Those are exposed for Java async queries, mainly because of handover related methods.
class _impl::RealmFriend {
public:
    static SharedGroup& get_shared_group(Realm& realm) { return *realm.m_shared_group; }
    static Group& read_group_to(Realm& realm, SharedGroup::VersionID& version) {
        if (!realm.m_group) {
            realm.m_group = &const_cast<Group&>(realm.m_shared_group->begin_read(version));
            realm.add_schema_change_handler();
        }
        else if (version != realm.m_shared_group->get_version_of_current_transaction()) {
            realm.m_shared_group->end_read();
            realm.m_group = &const_cast<Group&>(realm.m_shared_group->begin_read(version));
        }
        return *realm.m_group;
    }
};

} // namespace realm

#endif /* defined(REALM_REALM_HPP) */<|MERGE_RESOLUTION|>--- conflicted
+++ resolved
@@ -304,15 +304,6 @@
                                  std::unique_ptr<Group>& read_only_group,
                                  Realm* realm);
 
-<<<<<<< HEAD
-#ifdef REALM_SYNC
-    static bool refresh_sync_access_token(std::string access_token,
-                                          StringData path,
-                                          util::Optional<std::string> sync_url);
-#endif
-
-=======
->>>>>>> 355904fe
 private:
     // `enable_shared_from_this` is unsafe with public constructors; use `make_shared_realm` instead
     Realm(Config config);
