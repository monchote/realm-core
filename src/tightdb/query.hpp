/*************************************************************************
 *
 * TIGHTDB CONFIDENTIAL
 * __________________
 *
 *  [2011] - [2012] TightDB Inc
 *  All Rights Reserved.
 *
 * NOTICE:  All information contained herein is, and remains
 * the property of TightDB Incorporated and its suppliers,
 * if any.  The intellectual and technical concepts contained
 * herein are proprietary to TightDB Incorporated
 * and its suppliers and may be covered by U.S. and Foreign Patents,
 * patents in process, and are protected by trade secret or copyright law.
 * Dissemination of this information or reproduction of this material
 * is strictly forbidden unless prior written permission is obtained
 * from TightDB Incorporated.
 *
 **************************************************************************/
#ifndef TIGHTDB_QUERY_HPP
#define TIGHTDB_QUERY_HPP

#include <stdint.h>
#include <cstdio>
#include <climits>
#include <algorithm>
#include <string>
#include <vector>

#define TIGHTDB_MULTITHREAD_QUERY 0

#if TIGHTDB_MULTITHREAD_QUERY
// FIXME: Use our C++ thread abstraction API since it provides a much
// higher level of encapsulation and safety.
#include <pthread.h>
#endif

#include <tightdb/table_ref.hpp>
#include <tightdb/binary_data.hpp>
#include <tightdb/datetime.hpp>

namespace tightdb {


// Pre-declarations
class ParentNode;
class Table;
class TableView;
class TableViewBase;
class ConstTableView;
class Array;
class Expression;
class SequentialGetterBase;

class Query {
public:
    Query(const Table& table, TableViewBase* tv = null_ptr);
    Query();
    Query(const Query& copy); // FIXME: Try to remove this
    ~Query() TIGHTDB_NOEXCEPT;

    Query& expression(Expression* compare, bool auto_delete = false);
    Expression* get_expression();

    // Conditions: Query only rows contained in tv
    Query& tableview(const TableView& tv); // throws
<<<<<<< HEAD
    Query& tableview(const Column& arr, bool is_in_index_order = false); // throws
=======
    Query& tableview(const Array& arr); // throws
>>>>>>> 559af353

    // Conditions: int64_t
    Query& equal(size_t column_ndx, int64_t value);
    Query& not_equal(size_t column_ndx, int64_t value);
    Query& greater(size_t column_ndx, int64_t value);
    Query& greater_equal(size_t column_ndx, int64_t value);
    Query& less(size_t column_ndx, int64_t value);
    Query& less_equal(size_t column_ndx, int64_t value);
    Query& between(size_t column_ndx, int64_t from, int64_t to);

    // Conditions: int (we need those because conversion from '1234' is ambiguous with float/double)
    Query& equal(size_t column_ndx, int value);
    Query& not_equal(size_t column_ndx, int value);
    Query& greater(size_t column_ndx, int value);
    Query& greater_equal(size_t column_ndx, int value);
    Query& less(size_t column_ndx, int value);
    Query& less_equal(size_t column_ndx, int value);
    Query& between(size_t column_ndx, int from, int to);

    // Conditions: 2 int columns
    Query& equal_int(size_t column_ndx1, size_t column_ndx2);
    Query& not_equal_int(size_t column_ndx1, size_t column_ndx2);
    Query& greater_int(size_t column_ndx1, size_t column_ndx2);
    Query& less_int(size_t column_ndx1, size_t column_ndx2);
    Query& greater_equal_int(size_t column_ndx1, size_t column_ndx2);
    Query& less_equal_int(size_t column_ndx1, size_t column_ndx2);

    // Conditions: float
    Query& equal(size_t column_ndx, float value);
    Query& not_equal(size_t column_ndx, float value);
    Query& greater(size_t column_ndx, float value);
    Query& greater_equal(size_t column_ndx, float value);
    Query& less(size_t column_ndx, float value);
    Query& less_equal(size_t column_ndx, float value);
    Query& between(size_t column_ndx, float from, float to);

    // Conditions: 2 float columns
    Query& equal_float(size_t column_ndx1, size_t column_ndx2);
    Query& not_equal_float(size_t column_ndx1, size_t column_ndx2);
    Query& greater_float(size_t column_ndx1, size_t column_ndx2);
    Query& greater_equal_float(size_t column_ndx1, size_t column_ndx2);
    Query& less_float(size_t column_ndx1, size_t column_ndx2);
    Query& less_equal_float(size_t column_ndx1, size_t column_ndx2);

     // Conditions: double
    Query& equal(size_t column_ndx, double value);
    Query& not_equal(size_t column_ndx, double value);
    Query& greater(size_t column_ndx, double value);
    Query& greater_equal(size_t column_ndx, double value);
    Query& less(size_t column_ndx, double value);
    Query& less_equal(size_t column_ndx, double value);
    Query& between(size_t column_ndx, double from, double to);

    // Conditions: 2 double columns
    Query& equal_double(size_t column_ndx1, size_t column_ndx2);
    Query& not_equal_double(size_t column_ndx1, size_t column_ndx2);
    Query& greater_double(size_t column_ndx1, size_t column_ndx2);
    Query& greater_equal_double(size_t column_ndx1, size_t column_ndx2);
    Query& less_double(size_t column_ndx1, size_t column_ndx2);
    Query& less_equal_double(size_t column_ndx1, size_t column_ndx2);

    // Conditions: bool
    Query& equal(size_t column_ndx, bool value);

    // Conditions: date
    Query& equal_datetime(size_t column_ndx, DateTime value) { return equal(column_ndx, int64_t(value.get_datetime())); }
    Query& not_equal_datetime(size_t column_ndx, DateTime value) { return not_equal(column_ndx, int64_t(value.get_datetime())); }
    Query& greater_datetime(size_t column_ndx, DateTime value) { return greater(column_ndx, int64_t(value.get_datetime())); }
    Query& greater_equal_datetime(size_t column_ndx, DateTime value) { return greater_equal(column_ndx, int64_t(value.get_datetime())); }
    Query& less_datetime(size_t column_ndx, DateTime value) { return less(column_ndx, int64_t(value.get_datetime())); }
    Query& less_equal_datetime(size_t column_ndx, DateTime value) { return less_equal(column_ndx, int64_t(value.get_datetime())); }
    Query& between_datetime(size_t column_ndx, DateTime from, DateTime to) { return between(column_ndx, int64_t(from.get_datetime()), int64_t(to.get_datetime())); }

    // Conditions: strings

    Query& equal(size_t column_ndx, StringData value, bool case_sensitive=true);
    Query& not_equal(size_t column_ndx, StringData value, bool case_sensitive=true);
    Query& begins_with(size_t column_ndx, StringData value, bool case_sensitive=true);
    Query& ends_with(size_t column_ndx, StringData value, bool case_sensitive=true);
    Query& contains(size_t column_ndx, StringData value, bool case_sensitive=true);

    // These are shortcuts for equal(StringData(c_str)) and
    // not_equal(StringData(c_str)), and are needed to avoid unwanted
    // implicit conversion of char* to bool.
    Query& equal(size_t column_ndx, const char* c_str, bool case_sensitive=true);
    Query& not_equal(size_t column_ndx, const char* c_str, bool case_sensitive=true);

    // Conditions: binary data
    Query& equal(size_t column_ndx, BinaryData value);
    Query& not_equal(size_t column_ndx, BinaryData value);
    Query& begins_with(size_t column_ndx, BinaryData value);
    Query& ends_with(size_t column_ndx, BinaryData value);
    Query& contains(size_t column_ndx, BinaryData value);

    // Negation
    Query& Not();

    // Grouping
    Query& group();
    Query& end_group();
    Query& subtable(size_t column);
    Query& end_subtable();
    Query& Or();

    Query& and_query(Query q);
    Query operator||(Query q);
    Query operator&&(Query q);
    Query operator!();


    // Searching
    size_t         find(size_t begin_at_table_row=size_t(0));
    TableView      find_all(size_t start=0, size_t end=size_t(-1), size_t limit=size_t(-1));
    ConstTableView find_all(size_t start=0, size_t end=size_t(-1), size_t limit=size_t(-1)) const;

    // Aggregates
    size_t count(size_t start=0, size_t end=size_t(-1), size_t limit=size_t(-1)) const;

    int64_t sum_int(    size_t column_ndx, size_t* resultcount=null_ptr, size_t start=0, size_t end = size_t(-1), size_t limit=size_t(-1)) const;
    double  average_int(size_t column_ndx, size_t* resultcount=null_ptr, size_t start=0, size_t end = size_t(-1), size_t limit=size_t(-1)) const;
    int64_t maximum_int(size_t column_ndx, size_t* resultcount=null_ptr, size_t start=0, size_t end = size_t(-1), size_t limit=size_t(-1)) const;
    int64_t minimum_int(size_t column_ndx, size_t* resultcount=null_ptr, size_t start=0, size_t end = size_t(-1), size_t limit=size_t(-1)) const;

    double sum_float(    size_t column_ndx, size_t* resultcount=null_ptr, size_t start=0, size_t end = size_t(-1), size_t limit=size_t(-1)) const;
    double average_float(size_t column_ndx, size_t* resultcount=null_ptr, size_t start=0, size_t end = size_t(-1), size_t limit=size_t(-1)) const;
    float  maximum_float(size_t column_ndx, size_t* resultcount=null_ptr, size_t start=0, size_t end = size_t(-1), size_t limit=size_t(-1)) const;
    float  minimum_float(size_t column_ndx, size_t* resultcount=null_ptr, size_t start=0, size_t end = size_t(-1), size_t limit=size_t(-1)) const;

    double sum_double(    size_t column_ndx, size_t* resultcount=null_ptr, size_t start=0, size_t end = size_t(-1), size_t limit=size_t(-1)) const;
    double average_double(size_t column_ndx, size_t* resultcount=null_ptr, size_t start=0, size_t end = size_t(-1), size_t limit=size_t(-1)) const;
    double maximum_double(size_t column_ndx, size_t* resultcount=null_ptr, size_t start=0, size_t end = size_t(-1), size_t limit=size_t(-1)) const;
    double minimum_double(size_t column_ndx, size_t* resultcount=null_ptr, size_t start=0, size_t end = size_t(-1), size_t limit=size_t(-1)) const;

/*
  TODO:  time_t maximum_datetime(const Table& table, size_t column, size_t* resultcount=null_ptr, size_t start=0, size_t end = size_t(-1), size_t limit=size_t(-1)) const;
  TODO:  time_t minimum_datetime(const Table& table, size_t column, size_t* resultcount=null_ptr, size_t start=0, size_t end = size_t(-1), size_t limit=size_t(-1)) const;
*/

    // Deletion
    size_t  remove(size_t start=0, size_t end=size_t(-1), size_t limit=size_t(-1));

#if TIGHTDB_MULTITHREAD_QUERY
    // Multi-threading
    TableView      find_all_multi(size_t start=0, size_t end=size_t(-1));
    ConstTableView find_all_multi(size_t start=0, size_t end=size_t(-1)) const;
    int            set_threads(unsigned int threadcount);
#endif

    TableRef& get_table() {return m_table;}

    std::string validate();

    mutable bool do_delete;

protected:
    Query(Table& table, TableViewBase* tv = null_ptr);
//    Query(const Table& table); // FIXME: This constructor should not exist. We need a ConstQuery class.
    void Create();

    void   Init(const Table& table) const;
    bool   is_initialized() const;
    size_t FindInternal(size_t start=0, size_t end=size_t(-1)) const;
    size_t peek_tableview(size_t tv_index) const;
    void   UpdatePointers(ParentNode* p, ParentNode** newnode);
    void HandlePendingNot();

    static bool  comp(const std::pair<size_t, size_t>& a, const std::pair<size_t, size_t>& b);

public:
    TableRef m_table;
    std::vector<ParentNode*> first;
    std::vector<ParentNode**> update;
    std::vector<ParentNode**> update_override;
    std::vector<ParentNode**> subtables;
    std::vector<ParentNode*> all_nodes;
    
    TableViewBase* m_tableview;
    std::vector<bool> pending_not;

private:
    template <class TColumnType> Query& equal(size_t column_ndx1, size_t column_ndx2);
    template <class TColumnType> Query& less(size_t column_ndx1, size_t column_ndx2);
    template <class TColumnType> Query& less_equal(size_t column_ndx1, size_t column_ndx2);
    template <class TColumnType> Query& greater(size_t column_ndx1, size_t column_ndx2);
    template <class TColumnType> Query& greater_equal(size_t column_ndx1, size_t column_ndx2);
    template <class TColumnType> Query& not_equal(size_t column_ndx1, size_t column_ndx2);

    std::string error_code;

    template <typename T, class N> Query& add_condition(size_t column_ndx, T value);
    template<typename T>
        double average(size_t column_ndx, size_t* resultcount=null_ptr, size_t start=0, size_t end=size_t(-1), size_t limit=size_t(-1)) const;
    template <Action action, typename T, typename R, class ColClass>
        R aggregate(R (ColClass::*method)(size_t, size_t, size_t) const,
                    size_t column_ndx, size_t* resultcount, size_t start, size_t end, size_t limit) const;

    void aggregate_internal(Action TAction, DataType TSourceColumn,
                            ParentNode* pn, QueryStateBase* st, 
                            size_t start, size_t end, SequentialGetterBase* source_column) const;

    friend class Table;
    template <typename T> friend class BasicTable;
    friend class XQueryAccessorInt;
    friend class XQueryAccessorString;
};

// Implementation:

inline Query& Query::equal(size_t column_ndx, const char* c_str, bool case_sensitive)
{
    return equal(column_ndx, StringData(c_str), case_sensitive);
}

inline Query& Query::not_equal(size_t column_ndx, const char* c_str, bool case_sensitive)
{
    return not_equal(column_ndx, StringData(c_str), case_sensitive);
}

} // namespace tightdb

#endif // TIGHTDB_QUERY_HPP<|MERGE_RESOLUTION|>--- conflicted
+++ resolved
@@ -64,11 +64,6 @@
 
     // Conditions: Query only rows contained in tv
     Query& tableview(const TableView& tv); // throws
-<<<<<<< HEAD
-    Query& tableview(const Column& arr, bool is_in_index_order = false); // throws
-=======
-    Query& tableview(const Array& arr); // throws
->>>>>>> 559af353
 
     // Conditions: int64_t
     Query& equal(size_t column_ndx, int64_t value);
