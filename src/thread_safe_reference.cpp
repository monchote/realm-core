--- conflicted
+++ resolved
@@ -53,20 +53,12 @@
         if (m_created_in_write_transaction)
             realm.read_group();
         else
-<<<<<<< HEAD
-            Realm::Internal::begin_read(realm, m_target_version);
-    }
-    else {
-        auto version = realm.read_transaction_version();
-        if (version < m_target_version || (version == m_target_version && m_created_in_write_transaction))
-=======
             Realm::Internal::begin_read(realm, m_transaction->get_version_of_current_transaction());
     }
     else {
         auto version = realm.read_transaction_version();
         auto target_version = m_transaction->get_version_of_current_transaction();
         if (version < target_version || (version == target_version && m_created_in_write_transaction))
->>>>>>> a7aebb5f
             realm.refresh();
     }
 }
