////////////////////////////////////////////////////////////////////////////
//
// Copyright 2015 Realm Inc.
//
// Licensed under the Apache License, Version 2.0 (the "License");
// you may not use this file except in compliance with the License.
// You may obtain a copy of the License at
//
// http://www.apache.org/licenses/LICENSE-2.0
//
// Unless required by applicable law or agreed to in writing, software
// distributed under the License is distributed on an "AS IS" BASIS,
// WITHOUT WARRANTIES OR CONDITIONS OF ANY KIND, either express or implied.
// See the License for the specific language governing permissions and
// limitations under the License.
//
////////////////////////////////////////////////////////////////////////////

#ifndef REALM_RESULTS_HPP
#define REALM_RESULTS_HPP

#include "collection_notifications.hpp"
#include "impl/collection_notifier.hpp"
#include "list.hpp"
#include "object.hpp"
#include "object_schema.hpp"
#include "property.hpp"
#include "shared_realm.hpp"
#include "util/checked_mutex.hpp"
#include "util/copyable_atomic.hpp"

#include <realm/table_view.hpp>
#include <realm/util/optional.hpp>

namespace realm {
class Mixed;
class ObjectSchema;

namespace _impl {
    class ResultsNotifier;
}

class Results {
public:
    // Results can be either be backed by nothing, a thin wrapper around a table,
    // or a wrapper around a query and a sort order which creates and updates
    // the tableview as needed
    Results();
    Results(std::shared_ptr<Realm> r, ConstTableRef table);
    Results(std::shared_ptr<Realm> r, std::shared_ptr<LstBase> list);
    Results(std::shared_ptr<Realm> r, std::shared_ptr<LstBase> list, DescriptorOrdering o);
    Results(std::shared_ptr<Realm> r, Query q, DescriptorOrdering o = {});
    Results(std::shared_ptr<Realm> r, TableView tv, DescriptorOrdering o = {});
    Results(std::shared_ptr<Realm> r, std::shared_ptr<LnkLst> list, util::Optional<Query> q = {}, SortDescriptor s = {});
    ~Results();

    // Results is copyable and moveable
    Results(Results&&);
    Results& operator=(Results&&);
    Results(const Results&);
    Results& operator=(const Results&);

    // Get the Realm
    std::shared_ptr<Realm> get_realm() const { return m_realm; }

    // Object schema describing the vendored object type
    const ObjectSchema &get_object_schema() const REQUIRES(!m_mutex);

    // Get a query which will match the same rows as is contained in this Results
    // Returned query will not be valid if the current mode is Empty
    Query get_query() const REQUIRES(!m_mutex);

    // Get the Lst this Results is derived from, if any
    const LstBase* get_list() const { return m_list.get(); }

    // Get the list of sort and distinct operations applied for this Results.
    DescriptorOrdering const& get_descriptor_ordering() const noexcept { return m_descriptor_ordering; }

    // Get a tableview containing the same rows as this Results
    TableView get_tableview() REQUIRES(!m_mutex);

    // Get the object type which will be returned by get()
    StringData get_object_type() const noexcept;

    PropertyType get_type() const REQUIRES(!m_mutex);

    // Get the size of this results
    // Can be either O(1) or O(N) depending on the state of things
    size_t size() REQUIRES(!m_mutex);

    // Get the row accessor for the given index
    // Throws OutOfBoundsIndexException if index >= size()
    template<typename T = Obj>
    T get(size_t index) REQUIRES(!m_mutex);

    // Get the boxed row accessor for the given index
    // Throws OutOfBoundsIndexException if index >= size()
    template<typename Context>
    auto get(Context&, size_t index) REQUIRES(!m_mutex);

    // Get a row accessor for the first/last row, or none if the results are empty
    // More efficient than calling size()+get()
    template<typename T = Obj>
    util::Optional<T> first() REQUIRES(!m_mutex);
    template<typename T = Obj>
    util::Optional<T> last() REQUIRES(!m_mutex);

    // Get the index of the first row matching the query in this table
    size_t index_of(Query&& q) REQUIRES(!m_mutex);

    // Get the first index of the given value in this results, or not_found
    // Throws DetachedAccessorException if row is not attached
    // Throws IncorrectTableException if row belongs to a different table
    template<typename T>
    size_t index_of(T const& value) REQUIRES(!m_mutex);

    // Delete all of the rows in this Results from the Realm
    // size() will always be zero afterwards
    // Throws InvalidTransactionException if not in a write transaction
    void clear() REQUIRES(!m_mutex);

    // Create a new Results by further filtering or sorting this Results
    Results filter(Query&& q) const REQUIRES(!m_mutex);
    Results sort(SortDescriptor&& sort) const REQUIRES(!m_mutex);
    Results sort(std::vector<std::pair<std::string, bool>> const& keypaths) const REQUIRES(!m_mutex);

    // Create a new Results by removing duplicates
    Results distinct(DistinctDescriptor&& uniqueness) const REQUIRES(!m_mutex);
    Results distinct(std::vector<std::string> const& keypaths) const REQUIRES(!m_mutex);

    // Create a new Results with only the first `max_count` entries
    Results limit(size_t max_count) const REQUIRES(!m_mutex);

    // Create a new Results by adding sort and distinct combinations
    Results apply_ordering(DescriptorOrdering&& ordering) REQUIRES(!m_mutex);

    // Return a snapshot of this Results that never updates to reflect changes in the underlying data.
    Results snapshot() const& REQUIRES(!m_mutex);
    Results snapshot() && REQUIRES(!m_mutex);

    // Returns a frozen copy of this result
    Results freeze(SharedRealm realm) REQUIRES(!m_mutex);

    // Returns whether or not this Results is frozen.
    bool is_frozen() REQUIRES(!m_mutex);

    // Get the min/max/average/sum of the given column
    // All but sum() returns none when there are zero matching rows
    // sum() returns 0, except for when it returns none
    // Throws UnsupportedColumnTypeException for sum/average on timestamp or non-numeric column
    // Throws OutOfBoundsIndexException for an out-of-bounds column
<<<<<<< HEAD
    util::Optional<Mixed> max(ColKey column={});
    util::Optional<Mixed> min(ColKey column={});
    util::Optional<Mixed> average(ColKey column={});
    util::Optional<Mixed> sum(ColKey column={});

    util::Optional<Mixed> max(StringData column_name) { return max(key(column_name)); }
    util::Optional<Mixed> min(StringData column_name) { return min(key(column_name)); }
    util::Optional<Mixed> average(StringData column_name) { return average(key(column_name)); }
    util::Optional<Mixed> sum(StringData column_name) { return sum(key(column_name)); }
=======
    util::Optional<Mixed> max(ColKey column={}) REQUIRES(!m_mutex);
    util::Optional<Mixed> min(ColKey column={}) REQUIRES(!m_mutex);
    util::Optional<double> average(ColKey column={}) REQUIRES(!m_mutex);
    util::Optional<Mixed> sum(ColKey column={}) REQUIRES(!m_mutex);

    util::Optional<Mixed> max(StringData column_name) REQUIRES(!m_mutex) { return max(key(column_name)); }
    util::Optional<Mixed> min(StringData column_name) REQUIRES(!m_mutex) { return min(key(column_name)); }
    util::Optional<double> average(StringData column_name) REQUIRES(!m_mutex) { return average(key(column_name)); }
    util::Optional<Mixed> sum(StringData column_name) REQUIRES(!m_mutex) { return sum(key(column_name)); }
>>>>>>> 47581b9b

    enum class Mode {
        Empty, // Backed by nothing (for missing tables)
        Table, // Backed directly by a Table
        List,  // Backed by a list-of-primitives that is not a link list.
        Query, // Backed by a query that has not yet been turned into a TableView
        LinkList,  // Backed directly by a LinkList
        TableView, // Backed by a TableView created from a Query
    };
    // Get the currrent mode of the Results
    // Ideally this would not be public but it's needed for some KVO stuff
    Mode get_mode() const noexcept REQUIRES(!m_mutex);

    // Is this Results associated with a Realm that has not been invalidated?
    bool is_valid() const;

    // The Results object has been invalidated (due to the Realm being invalidated)
    // All non-noexcept functions can throw this
    struct InvalidatedException : public std::logic_error {
        InvalidatedException() : std::logic_error("Access to invalidated Results objects") {}
    };

    // The input index parameter was out of bounds
    struct OutOfBoundsIndexException : public std::out_of_range {
        OutOfBoundsIndexException(size_t r, size_t c);
        const size_t requested;
        const size_t valid_count;
    };

    // The input Row object is not attached
    struct DetatchedAccessorException : public std::logic_error {
        DetatchedAccessorException() : std::logic_error("Atempting to access an invalid object") {}
    };

    // The input Row object belongs to a different table
    struct IncorrectTableException : public std::logic_error {
        IncorrectTableException(StringData e, StringData a, const std::string &error) :
            std::logic_error(error), expected(e), actual(a) {}
        const StringData expected;
        const StringData actual;
    };

    // The requested aggregate operation is not supported for the column type
    struct UnsupportedColumnTypeException : public std::logic_error {
        ColKey column_key;
        StringData column_name;
        PropertyType property_type;

        UnsupportedColumnTypeException(ColKey column, Table const& table, const char* operation);
        UnsupportedColumnTypeException(ColKey column, TableView const& tv, const char* operation);
    };

    // The property request does not exist in the schema
    struct InvalidPropertyException : public std::logic_error {
        InvalidPropertyException(StringData object_type, StringData property_name);
        const std::string object_type;
        const std::string property_name;
	};

    // The requested operation is valid, but has not yet been implemented
    struct UnimplementedOperationException : public std::logic_error {
        UnimplementedOperationException(const char *message);
    };

    // Create an async query from this Results
    // The query will be run on a background thread and delivered to the callback,
    // and then rerun after each commit (if needed) and redelivered if it changed
    NotificationToken add_notification_callback(CollectionChangeCallback cb) &;

    // Returns whether the rows are guaranteed to be in table order.
    bool is_in_table_order() const;

    // Helper type to let ResultsNotifier update the tableview without giving access
    // to any other privates or letting anyone else do so
    class Internal {
        friend class _impl::ResultsNotifier;
        static void set_table_view(Results& results, TableView&& tv);
    };

    template<typename Context> auto first(Context&) REQUIRES(!m_mutex);
    template<typename Context> auto last(Context&) REQUIRES(!m_mutex);

    template<typename Context, typename T>
    size_t index_of(Context&, T value) REQUIRES(!m_mutex);

    // Batch updates all items in this collection with the provided value
    // Must be called inside a transaction
    // Throws an exception if the value does not match the type for given prop_name
    template<typename ValueType, typename ContextType>
    void set_property_value(ContextType& ctx, StringData prop_name, ValueType value) REQUIRES(!m_mutex);

    // Execute the query immediately if needed. When the relevant query is slow, size()
    // may cost similar time compared with creating the tableview. Use this function to
    // avoid running the query twice for size() and other accessors.
    void evaluate_query_if_needed(bool wants_notifications = true) REQUIRES(!m_mutex);

    enum class UpdatePolicy {
        Auto,      // Update automatically to reflect changes in the underlying data.
        AsyncOnly, // Only update via ResultsNotifier and never run queries synchronously
        Never,     // Never update.
    };
    // For tests only. Use snapshot() for normal uses.
    void set_update_policy(UpdatePolicy policy) { m_update_policy = policy; }

private:
    std::shared_ptr<Realm> m_realm;
    mutable util::CopyableAtomic<const ObjectSchema*> m_object_schema = nullptr;
    Query m_query GUARDED_BY(m_mutex);
    TableView m_table_view GUARDED_BY(m_mutex);
    ConstTableRef m_table;
    DescriptorOrdering m_descriptor_ordering;
    std::shared_ptr<LnkLst> m_link_list;
    std::shared_ptr<LstBase> m_list;
    util::Optional<std::vector<size_t>> m_list_indices GUARDED_BY(m_mutex);

    _impl::CollectionNotifier::Handle<_impl::ResultsNotifier> m_notifier;

    Mode m_mode GUARDED_BY(m_mutex) = Mode::Empty;
    UpdatePolicy m_update_policy = UpdatePolicy::Auto;

    bool update_linklist() REQUIRES(m_mutex);

    void validate_read() const;
    void validate_write() const;

    size_t do_size() REQUIRES(m_mutex);
    Query do_get_query() const REQUIRES(m_mutex);
    PropertyType do_get_type() const REQUIRES(m_mutex);

    using ForCallback = util::TaggedBool<class ForCallback>;
    void prepare_async(ForCallback);

    ColKey key(StringData) const;

    template<typename T>
    util::Optional<T> try_get(size_t) REQUIRES(m_mutex);

    template<typename AggregateFunction>
    util::Optional<Mixed> aggregate(ColKey column, const char* name,
                                    AggregateFunction&& func) REQUIRES(!m_mutex);
    DataType prepare_for_aggregate(ColKey column, const char* name) REQUIRES(m_mutex);

    template<typename Fn>
    auto dispatch(Fn&&) const REQUIRES(!m_mutex);

    template<typename T>
    auto& list_as() const;

    void evaluate_sort_and_distinct_on_list() REQUIRES(m_mutex);
    void do_evaluate_query_if_needed(bool wants_notifications = true) REQUIRES(m_mutex);

    class IteratorWrapper {
    public:
        IteratorWrapper() = default;
        IteratorWrapper(IteratorWrapper const&);
        IteratorWrapper& operator=(IteratorWrapper const&);
        IteratorWrapper(IteratorWrapper&&) = default;
        IteratorWrapper& operator=(IteratorWrapper&&) = default;

        Obj get(Table const& table, size_t ndx);
    private:
        std::unique_ptr<Table::ConstIterator> m_it;
    } m_table_iterator;

    util::CheckedOptionalMutex m_mutex;

    // A work around for what appears to be a false positive in clang's thread
    // analysis when constructing a different object of the same type within a
    // member function. Putting the ACQUIRE on the constructor seems like it
    // should work, but doesn't.
    void assert_unlocked() ACQUIRE(!m_mutex) {}
};

template<typename Fn>
auto Results::dispatch(Fn&& fn) const
{
    return switch_on_type(get_type(), std::forward<Fn>(fn));
}

template<typename Context>
auto Results::get(Context& ctx, size_t row_ndx)
{
    return dispatch([&](auto t) { return ctx.box(this->get<std::decay_t<decltype(*t)>>(row_ndx)); });
}

template<typename Context>
auto Results::first(Context& ctx)
{
    // GCC 4.9 complains about `ctx` not being defined within the lambda without this goofy capture
    return dispatch([this, ctx = &ctx](auto t) {
        auto value = this->first<std::decay_t<decltype(*t)>>();
        return value ? static_cast<decltype(ctx->no_value())>(ctx->box(std::move(*value))) : ctx->no_value();
    });
}

template<typename Context>
auto Results::last(Context& ctx)
{
    return dispatch([&](auto t) {
        auto value = this->last<std::decay_t<decltype(*t)>>();
        return value ? static_cast<decltype(ctx.no_value())>(ctx.box(std::move(*value))) : ctx.no_value();
    });
}

template<typename Context, typename T>
size_t Results::index_of(Context& ctx, T value)
{
    return dispatch([&](auto t) {
        return this->index_of(ctx.template unbox<std::decay_t<decltype(*t)>>(value, CreatePolicy::Skip));
    });
}

template <typename ValueType, typename ContextType>
void Results::set_property_value(ContextType& ctx, StringData prop_name, ValueType value) NO_THREAD_SAFETY_ANALYSIS
{
    // Check invariants for calling this method
    validate_write();
    const ObjectSchema& object_schema = get_object_schema();
    const Property* prop = object_schema.property_for_name(prop_name);
    if (!prop) {
        throw InvalidPropertyException(object_schema.name, prop_name);
    }
    if (prop->is_primary && !m_realm->is_in_migration()) {
        throw ModifyPrimaryKeyException(object_schema.name, prop->name);
    }

    // Update all objects in this ResultSets. Use snapshot to avoid correctness problems if the
    // object is removed from the TableView after the property update as well as avoiding to
    // re-evaluating the query too many times.
    auto snapshot = this->snapshot();
    size_t size = snapshot.size();
    for (size_t i = 0; i < size; ++i) {
        Object obj(m_realm, *m_object_schema, snapshot.get(i));
        obj.set_property_value_impl(ctx, *prop, value, CreatePolicy::ForceCreate, false);
    }
}

} // namespace realm

#endif // REALM_RESULTS_HPP<|MERGE_RESOLUTION|>--- conflicted
+++ resolved
@@ -149,27 +149,15 @@
     // sum() returns 0, except for when it returns none
     // Throws UnsupportedColumnTypeException for sum/average on timestamp or non-numeric column
     // Throws OutOfBoundsIndexException for an out-of-bounds column
-<<<<<<< HEAD
-    util::Optional<Mixed> max(ColKey column={});
-    util::Optional<Mixed> min(ColKey column={});
-    util::Optional<Mixed> average(ColKey column={});
-    util::Optional<Mixed> sum(ColKey column={});
-
-    util::Optional<Mixed> max(StringData column_name) { return max(key(column_name)); }
-    util::Optional<Mixed> min(StringData column_name) { return min(key(column_name)); }
-    util::Optional<Mixed> average(StringData column_name) { return average(key(column_name)); }
-    util::Optional<Mixed> sum(StringData column_name) { return sum(key(column_name)); }
-=======
     util::Optional<Mixed> max(ColKey column={}) REQUIRES(!m_mutex);
     util::Optional<Mixed> min(ColKey column={}) REQUIRES(!m_mutex);
-    util::Optional<double> average(ColKey column={}) REQUIRES(!m_mutex);
+    util::Optional<Mixed> average(ColKey column={}) REQUIRES(!m_mutex);
     util::Optional<Mixed> sum(ColKey column={}) REQUIRES(!m_mutex);
 
     util::Optional<Mixed> max(StringData column_name) REQUIRES(!m_mutex) { return max(key(column_name)); }
     util::Optional<Mixed> min(StringData column_name) REQUIRES(!m_mutex) { return min(key(column_name)); }
-    util::Optional<double> average(StringData column_name) REQUIRES(!m_mutex) { return average(key(column_name)); }
+    util::Optional<Mixed> average(StringData column_name) REQUIRES(!m_mutex) { return average(key(column_name)); }
     util::Optional<Mixed> sum(StringData column_name) REQUIRES(!m_mutex) { return sum(key(column_name)); }
->>>>>>> 47581b9b
 
     enum class Mode {
         Empty, // Backed by nothing (for missing tables)
