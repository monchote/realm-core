/*
 * pthread_mutex_init.c
 *
 * Description:
 * This translation unit implements mutual exclusion (mutex) primitives.
 *
 * --------------------------------------------------------------------------
 *
 *      Pthreads-win32 - POSIX Threads Library for Win32
 *      Copyright(C) 1998 John E. Bossom
 *      Copyright(C) 1999,2005 Pthreads-win32 contributors
 * 
 *      Contact Email: rpj@callisto.canberra.edu.au
 * 
 *      The current list of contributors is contained
 *      in the file CONTRIBUTORS included with the source
 *      code distribution. The list can also be seen at the
 *      following World Wide Web location:
 *      http://sources.redhat.com/pthreads-win32/contributors.html
 * 
 *      This library is free software; you can redistribute it and/or
 *      modify it under the terms of the GNU Lesser General Public
 *      License as published by the Free Software Foundation; either
 *      version 2 of the License, or (at your option) any later version.
 * 
 *      This library is distributed in the hope that it will be useful,
 *      but WITHOUT ANY WARRANTY; without even the implied warranty of
 *      MERCHANTABILITY or FITNESS FOR A PARTICULAR PURPOSE.  See the GNU
 *      Lesser General Public License for more details.
 * 
 *      You should have received a copy of the GNU Lesser General Public
 *      License along with this library in the file COPYING.LIB;
 *      if not, write to the Free Software Foundation, Inc.,
 *      59 Temple Place - Suite 330, Boston, MA 02111-1307, USA
 */

#include "pthread.h"
#include "implement.h"
#include <Objbase.h>
#include <assert.h>

int
pthread_mutex_init (pthread_mutex_t * mutex, const pthread_mutexattr_t * attr)
{
  int result = 0;
  pthread_mutex_t mx;

  if (mutex == NULL)
    {
      return EINVAL;
    }

  if (attr != NULL && *attr != NULL)
    {
      if ((*attr)->pshared == PTHREAD_PROCESS_SHARED)
        {
           GUID guid;
           HANDLE h;  

            /*
           * Creating mutex that can be shared between
           * processes.
           */
<<<<<<< HEAD
#if _POSIX_THREAD_PROCESS_SHARED >= 0

          /*
           * Not implemented yet.
           */

#error ERROR [__FILE__, line __LINE__]: Process shared mutexes are not supported yet.

#else
          // IF YOU PAGEFAULT HERE, IT'S LIKELY CAUSED BY DATABASE RESIDING ON NETWORK SHARE (WINDOWS + *NIX). Memory 
          // mapping is not coherent there. Note that this issue is NOT pthread related. Only reason why it happens in 
          // this mutex->is_shared is that mutex coincidentally happens to be the first member that shared group accesses.
=======
>>>>>>> a01352ce
          mutex->is_shared = 1;
          // ^^^^ Look above

          // Create unique and random mutex name. UuidCreate() needs linking with Rpcrt4.lib, so we use CoCreateGuid() 
          // instead. That way end-user won't need to mess with Visual Studio project settings
          CoCreateGuid(&guid);
          sprintf_s(mutex->shared_name, sizeof(mutex->shared_name), "Global\\%08X%04X%04X%02X%02X%02X%02X%02X", guid.Data1, guid.Data2, guid.Data3, guid.Data4[0], guid.Data4[1], guid.Data4[2], guid.Data4[3], guid.Data4[4]);
          h = CreateMutexA(NULL, 0, mutex->shared_name);
          if(h == NULL)
              return EAGAIN;

          mutex->cached_handle = h;
          mutex->cached_pid = getpid();
          mutex->cached_windows_pid = GetCurrentProcessId();

          return 0;
        }
    }

  mx.original = (struct pthread_mutex_t_*) calloc (1, sizeof (*mx.original));
  mx.is_shared = 0;

  if (mx.original == NULL)
    {
      result = ENOMEM;
    }
  else
    {
      mx.original->lock_idx = 0;
      mx.original->recursive_count = 0;
      mx.original->robustNode = NULL;
      if (attr == NULL || *attr == NULL)
        {
          mx.original->kind = PTHREAD_MUTEX_DEFAULT;
        }
      else
        {
          mx.original->kind = (*attr)->kind;
          if ((*attr)->robustness == PTHREAD_MUTEX_ROBUST)
            {
              /*
               * Use the negative range to represent robust types.
               * Replaces a memory fetch with a register negate and incr
               * in pthread_mutex_lock etc.
               *
               * Map 0,1,..,n to -1,-2,..,(-n)-1
               */
              mx.original->kind = -mx.original->kind - 1;

              mx.original->robustNode = (ptw32_robust_node_t*) malloc(sizeof(ptw32_robust_node_t));
              mx.original->robustNode->stateInconsistent = PTW32_ROBUST_CONSISTENT;
              mx.original->robustNode->mx = mx;
              mx.original->robustNode->next = NULL;
              mx.original->robustNode->prev = NULL;
            }
        }

      mx.original->ownerThread.p = NULL;

      mx.original->event = CreateEvent (NULL, PTW32_FALSE,    /* manual reset = No */
                              PTW32_FALSE,           /* initial state = not signaled */
                              NULL);                 /* event name */

      if (0 == mx.original->event)
        {
          result = ENOSPC;
          free (mx.original);
          mx.original = NULL;
        }
    }

  memcpy(mutex, &mx, sizeof(mx));
  return (result);
}<|MERGE_RESOLUTION|>--- conflicted
+++ resolved
@@ -61,21 +61,10 @@
            * Creating mutex that can be shared between
            * processes.
            */
-<<<<<<< HEAD
-#if _POSIX_THREAD_PROCESS_SHARED >= 0
 
-          /*
-           * Not implemented yet.
-           */
-
-#error ERROR [__FILE__, line __LINE__]: Process shared mutexes are not supported yet.
-
-#else
           // IF YOU PAGEFAULT HERE, IT'S LIKELY CAUSED BY DATABASE RESIDING ON NETWORK SHARE (WINDOWS + *NIX). Memory 
           // mapping is not coherent there. Note that this issue is NOT pthread related. Only reason why it happens in 
           // this mutex->is_shared is that mutex coincidentally happens to be the first member that shared group accesses.
-=======
->>>>>>> a01352ce
           mutex->is_shared = 1;
           // ^^^^ Look above
 
