--- conflicted
+++ resolved
@@ -1338,7 +1338,6 @@
         REQUIRE(any_cast<List&&>(obj.get_property_value<util::Any>(d, "object array")).size() == 1);
     }
 
-<<<<<<< HEAD
     SECTION("Mixed emit notification on type change") {
         auto validate_change = [&](util::Any&& obj_dict, util::Any&& value) {
             r->begin_transaction();
@@ -1368,7 +1367,8 @@
         auto object_id = ObjectId::gen();
 
         validate_change(AnyDict{{"_id", util::Any()}, {"mixed", object_id}}, util::Any(object_id.get_timestamp()));
-=======
+    }
+
     SECTION("get and set an unresolved object") {
         r->begin_transaction();
 
@@ -1396,7 +1396,6 @@
         // Cancelling a transaction in which the first tombstone was created, caused the program to crash
         // because we tried to update m_tombstones on a null ref. Now fixed
         r->cancel_transaction();
->>>>>>> 0294c5c4
     }
 
 #if REALM_ENABLE_SYNC
