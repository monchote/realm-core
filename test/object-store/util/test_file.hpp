--- conflicted
+++ resolved
@@ -170,11 +170,8 @@
 
     SyncTestFile(std::shared_ptr<realm::app::App> app = nullptr, std::string name = "",
                  std::string user_name = "test");
-<<<<<<< HEAD
     SyncTestFile(std::shared_ptr<realm::SyncUser> user, std::string partition, realm::Schema schema);
-=======
     SyncTestFile(std::shared_ptr<realm::app::App> app, realm::bson::Bson partition, realm::Schema schema);
->>>>>>> a5462a39
 };
 
 struct TestSyncManager {
@@ -195,11 +192,8 @@
         realm::SyncManager::MetadataMode metadata_mode = realm::SyncManager::MetadataMode::NoEncryption;
         bool should_teardown_test_directory = true;
         bool verbose_sync_client_logging = default_logging;
-<<<<<<< HEAD
         realm::AppSession* app_session = nullptr;
-=======
         bool override_sync_route = true;
->>>>>>> a5462a39
     };
 
     TestSyncManager(const Config& = Config(), const SyncServer::Config& = {});
@@ -243,11 +237,8 @@
 inline TestSyncManager::Config::Config(const realm::app::App::Config& app_cfg, realm::AppSession* session)
     : app_config(app_cfg)
     , metadata_mode(realm::SyncManager::MetadataMode::NoEncryption)
-<<<<<<< HEAD
     , should_teardown_test_directory(true)
     , app_session(session)
-=======
->>>>>>> a5462a39
 {
 }
 
