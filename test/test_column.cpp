--- conflicted
+++ resolved
@@ -778,8 +778,4 @@
 
 #endif
 
-<<<<<<< HEAD
-#endif //TEST_COLUMN
-=======
-#endif // TEST_COLUMN
->>>>>>> 4c29af2d
+#endif // TEST_COLUMN